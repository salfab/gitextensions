<?xml version="1.0" encoding="UTF-8"?>
<Wix xmlns="http://schemas.microsoft.com/wix/2006/wi"
    xmlns:netfx="http://schemas.microsoft.com/wix/NetFxExtension">

  <?include Config.wxi?>

  <Product
    Id="*" UpgradeCode="$(var.UpgradeCode)"
    Name="$(var.ProductName) $(var.Version)"
    Manufacturer="$(var.Manufacturer)"
    Version="$(var.NumericVersion)"
    Language="1033">

    <Package
      InstallerVersion="200"
      Compressed="yes"
      Description="$(var.ProductName)"/>

    <Media Id="1" Cabinet="media1.cab" EmbedCab="yes"/>
    
    <Property Id="ALLUSERS" Value="1" />
    
    <PropertyRef Id="NETFRAMEWORK40CLIENT"/>
    <Condition Message='.NET Framework 4.0 must be installed prior to installation of Git Extensions.'>
      Installed OR NETFRAMEWORK40CLIENT
    </Condition>
   
    <Icon Id="gitextensions.ico" SourceFile="../bin/logo/git-extensions-logo-final-256.ico"/>

    <?include AddRemove.wxi?>
    <?include EnableUpgrades.wxi?>

    <UIRef Id="WixUI_GitExtensions"/>
    <Property Id="WIXUI_INSTALLDIR" Value="INSTALLDIR"/>
    <Property Id="SSHCLIENT" Value="PuTTY" Secure="yes"/>
    <WixVariable Id="WixUIDialogBmp" Value="dialog.bmp"/>
    <WixVariable Id="WixUIBannerBmp" Value="banner.bmp"/>
    <WixVariable Id="WixUISupportPerUser" Value="1" Overridable="yes" />
    <WixVariable Id="WixUISupportPerMachine" Value="1" Overridable="yes"/>

    <Directory Id="TARGETDIR" Name="SourceDir">
      <Directory Id="ProgramFilesFolder">
        <Directory Id="INSTALLDIR" Name="$(var.InstallName)">
          <Directory Id="PuttyDir" Name="PuTTY"/>
          <Directory Id="GitCredentialWinStoreDir" Name="GitCredentialWinStore"/>
          <Directory Id="PluginsDir" Name="Plugins"/>
          <Directory Id="InstallerDir" Name="Installer"/>
          <Directory Id="DictionariesDir" Name="Dictionaries"/>
          <Directory Id="TranslationsDir" Name="Translation"/>          
          <Directory Id="IconsDir" Name="Icons"/>
          <Directory Id="DiffScriptsDir" Name="Diff-Scripts"/>
        </Directory>
      </Directory>
      <Directory Id="PersonalFolder">
        <Directory Id="VS2005" Name="Visual Studio 2005"/>
        <Directory Id="VS2008" Name="Visual Studio 2008"/>
        <Directory Id="VS2010" Name="Visual Studio 2010"/>
        <Directory Id="VS2012" Name="Visual Studio 2012"/>
      </Directory>
      <Directory Id="ProgramMenuFolder">
        <Directory Id="StartMenuDir" Name="$(var.ProductName)"/>
      </Directory>
      <Directory Id="DesktopFolder"/>
    </Directory>

    <?define VsVersions = 2005;2008;2010;2012?>
    
    <?foreach VsVersion in $(var.VsVersions)?>
    <Property Id="VS$(var.VsVersion)">
      <DirectorySearch Id="VS$(var.VsVersion)" Path="[PersonalFolder]Visual Studio $(var.VsVersion)"/>
    </Property>
    <?endforeach?>

    <DirectoryRef Id="INSTALLDIR">
      <Component Id="gitextensions.ico" Guid="*">
        <File Source="..\bin\logo\git-extensions-logo-final-256.ico"/>
      </Component>
      <Component Id="gitex.cmd" Guid="*">
        <File Source="..\bin\gitex.cmd"/>
      </Component>
      <Component Id="GitExtensionsUserManual.pdf" Guid="*">
        <File Source="..\bin\GitExtensionsUserManual.pdf"/>
      </Component>
      <Component Id="GitExtensions.exe" Guid="*">
        <File Source="..\GitExtensions\bin\Release\GitExtensions.exe">
          <netfx:NativeImage Id="ngen_GitExtensions.exe" Platform="all" Priority="1"/>
        </File>
        <ProgId Id="GitExtensions" Description="Git Extentions Shortcut" Advertise="no">
          <Extension Id="gitext">
            <Verb Id="open" Command="Open Git Extentions Repository" TargetFile="GitExtensions.exe" Argument="openrepo &quot;%1&quot;" />
          </Extension>
        </ProgId>
      </Component>
      <Component Id="TranslationApp.exe" Guid="*">
        <File Source="..\GitExtensions\bin\Release\TranslationApp.exe"/>
      </Component>
      <Component Id="Gravatar.dll" Guid="*">
        <File Source="..\Gravatar\bin\Release\Gravatar.dll"/>
      </Component>
      <Component Id="GitCommands.dll" Guid="*">
        <File Source="..\GitCommands\bin\Release\GitCommands.dll"/>
      </Component>
      <Component Id="GitUI.dll" Guid="*">
        <File Source="..\GitExtensions\bin\Release\GitUI.dll"/>
      </Component>
      <Component Id="NetSpell.SpellChecker.dll" Guid="*">
        <File Source="..\NetSpell.SpellChecker\bin\Release\NetSpell.SpellChecker.dll"/>
      </Component>
      <Component Id="ResourceManager.dll" Guid="*">
        <File Source="..\ResourceManager\bin\Release\ResourceManager.dll"/>
      </Component>
      <Component Id="GitUIPluginInterfaces.dll" Guid="*">
        <File Source="..\Plugins\GitUIPluginInterfaces\bin\Release\GitUIPluginInterfaces.dll"/>
      </Component>
      <Component Id="ICSharpCode.TextEditor.dll" Guid="*">
        <File Source="..\bin\ICSharpCode.TextEditor.dll"/>
      </Component>
      <Component Id="ICSharpCode.SharpZipLib.dll" Guid="*">
        <File Source="..\bin\ICSharpCode.SharpZipLib.dll"/>
      </Component>
      <Component Id="Git.hub.dll" Guid="*">
        <File Source="..\bin\Git.hub.dll"/>
      </Component>
      <Component Id="PSTaskDialog.dll" Guid="*">
        <File Source="..\bin\PSTaskDialog.dll"/>
      </Component>
      <Component Id="RestSharp.dll" Guid="*">
        <File Source="..\bin\RestSharp.dll"/>
      </Component>
      <Component Id="Microsoft.WindowsAPICodePack.dll" Guid="*">
        <File Source="..\bin\Microsoft.WindowsAPICodePack.dll"/>
      </Component>
      <Component Id="Microsoft.WindowsAPICodePack.Shell.dll" Guid="*">
        <File Source="..\bin\Microsoft.WindowsAPICodePack.Shell.dll"/>
      </Component>
      <Component Id="NBug.dll" Guid="*">
        <File Source="..\bin\NBug.dll"/>
      </Component>

      <Component Id="System.Reactive.Core.dll" Guid="*">
        <File Source="..\bin\System.Reactive.Core.dll"/>
      </Component>
      <Component Id="System.Reactive.Interfaces.dll" Guid="*">
        <File Source="..\bin\System.Reactive.Interfaces.dll"/>
      </Component>
      <Component Id="System.Reactive.Linq.dll" Guid="*">
        <File Source="..\bin\System.Reactive.Linq.dll"/>
      </Component>
<<<<<<< HEAD
=======
      <Component Id="System.Reactive.PlatformServices.dll" Guid="*">
        <File Source="..\bin\System.Reactive.PlatformServices.dll"/>
      </Component>
      <Component Id="System.Net.Http.dll" Guid="*">
        <File Source="..\bin\System.Net.Http.dll"/>
      </Component>
      <Component Id="Nini.dll" Guid="*">
        <File Source="..\bin\Nini.dll"/>
      </Component>
>>>>>>> 499085a6

      <!--Remove unused dll, installed in versions <= 2.31-->
      <Component Id="GithubSharp.Core.dll" Guid="08F2D539-54CE-4895-ACA5-A7FBA73CA172">
        <RemoveFile Name="GithubSharp.Core.dll" Id="GithubSharp.Core.dll" On="both"/>
      </Component>

      <?define ShellExCLSID = "{3C16B20A-BA16-4156-916F-0A375ECFFE24}"?>
      
      <Component Id="GitExtensionsShellEx32.dll" Guid="*">
        <File
          Name="GitExtensionsShellEx32.dll"
          Source="..\GitExtensionsShellEx\Release\GitExtensionsShellEx32.dll"
          KeyPath="yes"/>
        
        <?foreach ShellExFileName in GitExtensionsShellEx32.dll?>
          <?include RegisterShellExtension.wxi?>
        <?endforeach?>
      </Component>

      <Component Id="GitExtensionsShellEx64.dll" Guid="*" Win64="yes">
        <Condition>VersionNT64</Condition>
        <File
          Name="GitExtensionsShellEx64.dll"
          Source="..\GitExtensionsShellEx\Release-x64\GitExtensionsShellEx64.dll"
          KeyPath="yes"/>

        <?foreach ShellExFileName in GitExtensionsShellEx64.dll?>
          <?include RegisterShellExtension.wxi?>
        <?endforeach?>
      </Component>

      <Component Id="checksettings.reg" Guid="*">
        <RegistryValue Name="checksettings" Value="true" Root="HKCU" Key="$(var.AppRegKey)" Type="string"/>
      </Component>
      <Component Id="InstallDir.reg" Guid="*">
        <RegistryValue Name="InstallDir" Value="[INSTALLDIR]" Root="HKCU" Key="$(var.AppRegKey)" Type="string"/>
      </Component>

      <Component Id="Protocol.git" Guid="*">
        <RegistryKey Key="git" Root="HKCR">
          <RegistryValue Value="URL: Github for Windows Protocol" Type="string" />
          <RegistryValue Name="URL Protocol" Value="" Type="string" />
        </RegistryKey>
        <RegistryKey Key="git\DefaultIcon" Root="HKCR">
          <RegistryValue Value="[INSTALLDIR]GitExtensions.exe" Type="string" />
        </RegistryKey>
        <RegistryKey Root="HKCR" Key="git\shell"/>
        <RegistryKey Root="HKCR" Key="git\shell\open"/>
        <RegistryKey Root="HKCR" Key="git\shell\open\command">
          <RegistryValue Value="&quot;[INSTALLDIR]GitExtensions.exe&quot; %1" Type="string" />
        </RegistryKey>
      </Component>

      <Component Id="Protocol.github_windows" Guid="*">
        <RegistryKey Key="github-windows" Root="HKCR">
          <RegistryValue Value="URL: Github for Windows Protocol" Type="string" />
          <RegistryValue Name="URL Protocol" Value="" Type="string" />
        </RegistryKey>
        <RegistryKey Key="github-windows\DefaultIcon" Root="HKCR">
          <RegistryValue Value="[INSTALLDIR]GitExtensions.exe" Type="string" />
        </RegistryKey>
        <RegistryKey Root="HKCR" Key="github-windows\shell"/>
        <RegistryKey Root="HKCR" Key="github-windows\shell\open"/>
        <RegistryKey Root="HKCR" Key="github-windows\shell\open\command">
          <RegistryValue Value="&quot;[INSTALLDIR]GitExtensions.exe&quot; %1" Type="string" />
        </RegistryKey>
      </Component>
    </DirectoryRef>

    <DirectoryRef Id="PluginsDir">
      <Component Id="AutoCheckForUpdates.dll" Guid="*">
        <File Source="..\Plugins\AutoCheckForUpdates\bin\Release\AutoCheckForUpdates.dll"/>
      </Component>
      <Component Id="DeleteUnusedBranches.dll" Guid="*">
        <File Source="..\Plugins\DeleteUnusedBranches\bin\Release\DeleteUnusedBranches.dll"/>
      </Component>
      <Component Id="AutoCompileSubmodules.dll" Guid="*">
        <File Source="..\Plugins\AutoCompileSubmodules\AutoCompileSubmodules\bin\Release\AutoCompileSubmodules.dll"/>
      </Component>
      <Component Id="BackgroundFetch.dll" Guid="*">
        <File Source="..\Plugins\BackgroundFetch\bin\Release\BackgroundFetch.dll"/>
      </Component>
      <Component Id="CreateLocalBranches.dll" Guid="*">
        <File Source="..\Plugins\CreateLocalBranches\bin\Release\CreateLocalBranches.dll"/>
      </Component>
      <Component Id="GitStatistics.dll" Guid="*">
        <File Source="..\Plugins\Statistics\GitStatistics\bin\Release\GitStatistics.dll"/>
      </Component>
      <Component Id="GitImpact.dll" Guid="*">
        <File Source="..\Plugins\Statistics\GitImpact\bin\Release\GitImpact.dll"/>
      </Component>
      <Component Id="Gource.dll" Guid="*">
        <File Source="..\Plugins\Gource\bin\Release\Gource.dll"/>
      </Component>
      <Component Id="Github3.dll" Guid="*">
        <File Source="..\Plugins\Github3\bin\Release\Github3.dll"/>
      </Component>
      <Component Id="Gerrit.dll" Guid="*">
        <File Source="..\Plugins\Gerrit\bin\Release\Gerrit.dll"/>
      </Component>
	  <Component Id="ReleaseNotesGenerator.dll" Guid="*">
		 <File Source="..\Plugins\ReleaseNotesGenerator\bin\Release\ReleaseNotesGenerator.dll"/>
	  </Component>		
      <Component Id="Newtonsoft.Json.dll" Guid="*">
        <File Source="..\Plugins\Gerrit\Dependencies\Newtonsoft.Json.dll"/>
      </Component>
      <!--Remove unused dll, installed in versions <= 2.31-->
      <Component Id="Github.dll" Guid="0DA13691-140A-4490-8B4C-8AF537DAEB67">
        <RemoveFile Name="Github.dll" Id="Github.dll" On="both"/>
        <RemoveRegistryValue Id="GithubAPIToken" Root="HKCU" Key="$(var.AppRegKey)" Name="Githubapitoken"/>
        <RemoveRegistryValue Id="GithubUsername" Root="HKCU" Key="$(var.AppRegKey)" Name="Githubusername"/>
        <RemoveRegistryValue Id="GithubPassword" Root="HKCU" Key="$(var.AppRegKey)" Name="Githubpassword"/>
        <RemoveRegistryValue Id="GithubAccess" Root="HKCU" Key="$(var.AppRegKey)" Name="Githubpreferred access method"/>
      </Component>

      <Component Id="FindLargeFiles.dll" Guid="*">
        <File Source="..\Plugins\FindLargeFiles\bin\Release\FindLargeFiles.dll"/>
      </Component>
      <Component Id="ProxySwitcher.dll" Guid="*">
        <File Source="..\Plugins\ProxySwitcher\bin\Release\ProxySwitcher.dll"/>
      </Component>
    </DirectoryRef>

    <DirectoryRef Id="IconsDir">
      <Component Id="Blue.ico" Guid="*">
        <File Source="..\bin\logo\git-extensions-logo-final_mixed_blue.ico"/>
      </Component>
      <Component Id="Green.ico" Guid="*">
        <File Source="..\bin\logo\git-extensions-logo-final_mixed_green.ico"/>
      </Component>
      <Component Id="Purple.ico" Guid="*">
        <File Source="..\bin\logo\git-extensions-logo-final_mixed_purple.ico"/>
      </Component>
      <Component Id="Red.ico" Guid="*">
        <File Source="..\bin\logo\git-extensions-logo-final_mixed_red.ico"/>
      </Component>
      <Component Id="Yellow.ico" Guid="*">
        <File Source="..\bin\logo\git-extensions-logo-final_mixed_yellow.ico"/>
      </Component>
    </DirectoryRef>

    <DirectoryRef Id="DiffScriptsDir">
      <Component Id="mergedoc.js" Guid="*">
        <File Source="..\Bin\Diff-Scripts\merge-doc.js"/>
      </Component>
      <Component Id="mergeods.vbs" Guid="*">
        <File Source="..\Bin\Diff-Scripts\merge-ods.vbs"/>
      </Component>
      <Component Id="License.txt" Guid="*">
        <File Source="..\Bin\Diff-Scripts\TortoiseSVN License.txt"/>
      </Component>
    </DirectoryRef>
    
    <DirectoryRef Id="DictionariesDir">
      <Component Id="deDE.dic" Guid="*">
        <File Source="..\Bin\Dictionaries\de-DE.dic"/>
      </Component>
      <Component Id="enAU.dic" Guid="*">
        <File Source="..\Bin\Dictionaries\en-AU.dic"/>
      </Component>
      <Component Id="enCA.dic" Guid="*">
        <File Source="..\Bin\Dictionaries\en-CA.dic"/>
      </Component>
      <Component Id="enGB.dic" Guid="*">
        <File Source="..\Bin\Dictionaries\en-GB.dic"/>
      </Component>
      <Component Id="enUS.dic" Guid="*">
        <File Source="..\Bin\Dictionaries\en-US.dic"/>
      </Component>
      <Component Id="esES.dic" Guid="*">
        <File Source="..\Bin\Dictionaries\es-ES.dic"/>
      </Component>
      <Component Id="esMX.dic" Guid="*">
        <File Source="..\Bin\Dictionaries\es-MX.dic"/>
      </Component>
      <Component Id="frFR.dic" Guid="*">
        <File Source="..\Bin\Dictionaries\fr-FR.dic"/>
      </Component>
      <Component Id="itIT.dic" Guid="*">
        <File Source="..\Bin\Dictionaries\it-IT.dic"/>
      </Component>
      <Component Id="nlNL.dic" Guid="*">
        <File Source="..\Bin\Dictionaries\nl-NL.dic"/>
      </Component>
      <Component Id="ruRU.dic" Guid="*">
        <File Source="..\Bin\Dictionaries\ru-RU.dic"/>
      </Component>
    </DirectoryRef>

    <DirectoryRef Id="TranslationsDir">
      <Component Id="English.gif" Guid="*">
        <File Source="..\GitUI\Translation\English.gif"/>
      </Component>
      <Component Id="Dutch.xml" Guid="*">
        <File Source="..\GitUI\Translation\Dutch.xml"/>
      </Component>
      <Component Id="Dutch.gif" Guid="*">
        <File Source="..\GitUI\Translation\Dutch.gif"/>
      </Component>
      <Component Id="German.xml" Guid="*">
        <File Source="..\GitUI\Translation\German.xml"/>
      </Component>
      <Component Id="German.gif" Guid="*">
        <File Source="..\GitUI\Translation\German.gif"/>
      </Component>
      <Component Id="Francais.xml" Guid="*">
        <File Source="..\GitUI\Translation\Francais.xml"/>
      </Component>
      <Component Id="Francais.gif" Guid="*">
        <File Source="..\GitUI\Translation\Francais.gif"/>
      </Component>
      <Component Id="Italiano.xml" Guid="*">
        <File Source="..\GitUI\Translation\Italiano.xml"/>
      </Component>
      <Component Id="Italiano.gif" Guid="*">
        <File Source="..\GitUI\Translation\Italiano.gif"/>
      </Component>
      <Component Id="Japanese.xml" Guid="*">
        <File Source="..\GitUI\Translation\Japanese.xml"/>
      </Component>
      <Component Id="Japanese.gif" Guid="*">
        <File Source="..\GitUI\Translation\Japanese.gif"/>
      </Component>
      <Component Id="SimplifiedChinese.xml" Guid="*">
        <File Source="..\GitUI\Translation\Simplified Chinese.xml"/>
      </Component>
      <Component Id="SimplifiedChinese.gif" Guid="*">
        <File Source="..\GitUI\Translation\Simplified Chinese.gif"/>
      </Component>
      <Component Id="Spanish.xml" Guid="*">
        <File Source="..\GitUI\Translation\Spanish.xml"/>
      </Component>
      <Component Id="Spanish.gif" Guid="*">
        <File Source="..\GitUI\Translation\Spanish.gif"/>
      </Component>
      <Component Id="Russian.xml" Guid="*">
        <File Source="..\GitUI\Translation\Russian.xml"/>
      </Component>
      <Component Id="Russian.gif" Guid="*">
        <File Source="..\GitUI\Translation\Russian.gif"/>
      </Component>
      <Component Id="TraditionalChinese.xml" Guid="*">
        <File Source="..\GitUI\Translation\Traditional Chinese.xml"/>
      </Component>
      <Component Id="TraditionalChinese.gif" Guid="*">
        <File Source="..\GitUI\Translation\Traditional Chinese.gif"/>
      </Component>
    </DirectoryRef>

    <DirectoryRef Id="GitCredentialWinStoreDir">
      <Component Id="gitcredentialwinstore.exe" Guid="*">
        <File Source="..\Bin\git-credential-winstore.exe"/>
      </Component>
    </DirectoryRef>

    <DirectoryRef Id="PuttyDir">
      <Component Id="plink.exe" Guid="*">
        <File Source="..\Bin\plink.exe"/>
      </Component>
      <Component Id="pageant.exe" Guid="*">
        <File Source="..\Bin\pageant.exe"/>
      </Component>
      <Component Id="puttygen.exe" Guid="*">
        <File Source="..\Bin\puttygen.exe"/>
      </Component>

      <Component Id="gitssh_openssh.reg" Guid="5f730698-ac38-4e63-ad5d-505b21d1fa22">
        <Condition>SSHCLIENT="OpenSSH"</Condition>
        <RegistryValue Name="gitssh" Value="" Root="HKCU" Key="$(var.AppRegKey)" Type="string"/>
      </Component>
      <Component Id="gitssh_putty.reg" Guid="2cb64776-8035-413e-9266-4ad9e5ecbad3">
        <Condition>SSHCLIENT="PuTTY"</Condition>
        <RegistryValue Name="gitssh" Value="[INSTALLDIR]PuTTY\plink.exe" Root="HKCU" Key="$(var.AppRegKey)" Type="string"/>
      </Component>
      <Component Id="plink.reg" Guid="*">
        <RegistryValue Name="plink" Value="[INSTALLDIR]PuTTY\plink.exe" Root="HKCU" Key="$(var.AppRegKey)" Type="string"/>
      </Component>
      <Component Id="pageant.reg" Guid="*">
        <RegistryValue Name="pageant" Value="[INSTALLDIR]PuTTY\pageant.exe" Root="HKCU" Key="$(var.AppRegKey)" Type="string"/>
      </Component>
      <Component Id="puttygen.reg" Guid="*">
        <RegistryValue Name="puttygen" Value="[INSTALLDIR]PuTTY\puttygen.exe" Root="HKCU" Key="$(var.AppRegKey)" Type="string"/>
      </Component>
    </DirectoryRef>

    <?foreach VsVersion in $(var.VsVersions)?>
    <DirectoryRef Id="VS$(var.VsVersion)">

      <Directory Id="VS$(var.VsVersion)_Addins" Name="Addins">
        
        <Component Id="VS$(var.VsVersion)_GitPlugin.AddIn" Guid="*">
          <File Id="VS$(var.VsVersion)_GitPlugin.AddIn" Source="..\GitPlugIn\GitPlugin.AddIn"/>
          <RemoveFolder Id="VS$(var.VsVersion)_GitPlugin.AddIn" On="uninstall"/>
          <RemoveFolder Id="VS$(var.VsVersion)_GitPlugin.AddIn_Parent" On="uninstall" Directory="VS$(var.VsVersion)"/>
        </Component>
        
        <Component Id="VS$(var.VsVersion)_GitPlugin.dll" Guid="*">
          <File Id="VS$(var.VsVersion)_GitPlugin.dll" Source="..\GitPlugIn\obj\Release\GitPlugin.dll"/>
          <RemoveFolder Id="VS$(var.VsVersion)_GitPlugin.dll" On="uninstall"/>
          <RemoveFolder Id="VS$(var.VsVersion)_GitPlugin.dll_Parent" On="uninstall" Directory="VS$(var.VsVersion)"/>
        </Component>
        
        <Directory Id="VS$(var.VsVersion)_Addins_enUS" Name="en-US">
          <Component Id="VS$(var.VsVersion)_GitPlugin.resources.dll" Guid="*">
            <File Id="VS$(var.VsVersion)_GitPlugin.resources.dll" Source="..\GitPlugIn\bin\en-US\GitPlugin.resources.dll"/>
            <RemoveFolder Id="VS$(var.VsVersion)_GitPlugin.resources.dll" On="uninstall"/>
          </Component>
        </Directory>
        
      </Directory>
    </DirectoryRef>
    <?endforeach?>


    <DirectoryRef Id="ProgramMenuFolder">
      <Component Id="GitExtensions.newstartmenu" Guid="*">
        <Shortcut
          Id="GitExtensions.newstartmenu"
          Name="$(var.ProductName)"
          Description="$(var.ProductName)"
          Icon="gitextensions.ico"
          Target="[INSTALLDIR]GitExtensions.exe"
          WorkingDirectory="INSTALLDIR"/>
        <RegistryValue
          Root="HKCU" Key="$(var.InstalledRegKey)"
          Name="GitExtensions.newstartmenu" Value="" Type="string"
          KeyPath="yes"/>
      </Component>
    </DirectoryRef>
    
    <!-- Remove old start menu entries -->
    <DirectoryRef Id="StartMenuDir">
      <Component Id="GitExtensions.startmenu" Guid="{028C359A-8752-48E1-86EE-A539A9D2709A}">
        <RemoveFolder
          Id="GitExtensions.startmenu"
          Directory="StartMenuDir"
          On="install"/>
      </Component>
    </DirectoryRef>

    <DirectoryRef Id="DesktopFolder">
      <Component Id="GitExtensions.desktop" Guid="*">
        <Shortcut
          Id="GitExtensions.desktop"
          Name="$(var.ProductName)"
          Description="$(var.ProductName)"
          Icon="gitextensions.ico"
          Target="[INSTALLDIR]GitExtensions.exe"
          WorkingDirectory="INSTALLDIR"/>
        <RegistryValue
          Root="HKCU" Key="$(var.InstalledRegKey)"
          Name="GitExtensions.desktop" Value="" Type="string"
          KeyPath="yes"/>
        <RemoveFolder
          Id="GitExtensions.desktop"
          On="uninstall"/>
      </Component>
    </DirectoryRef>

    <Feature Id="GitExtensions" Title="Git Extensions" Level="1" Display="expand">
      <ComponentRef Id="gitextensions.ico"/>
      <ComponentRef Id="gitex.cmd"/>
      <ComponentRef Id="GitExtensionsUserManual.pdf"/>
      <ComponentRef Id="GitExtensions.exe"/>
      <ComponentRef Id="TranslationApp.exe"/>
      <ComponentRef Id="Gravatar.dll"/>
      <ComponentRef Id="GitCommands.dll"/>
      <ComponentRef Id="GitUI.dll"/>
      <ComponentRef Id="ICSharpCode.TextEditor.dll"/>
      <ComponentRef Id="PSTaskDialog.dll"/>
      <ComponentRef Id="Microsoft.WindowsAPICodePack.dll"/>
      <ComponentRef Id="Microsoft.WindowsAPICodePack.Shell.dll"/>
      <ComponentRef Id="NBug.dll"/>
      <ComponentRef Id="NetSpell.SpellChecker.dll"/>
      <ComponentRef Id="ResourceManager.dll"/>
      <ComponentRef Id="GitUIPluginInterfaces.dll"/>
      <ComponentRef Id="checksettings.reg"/>
      <ComponentRef Id="InstallDir.reg"/>

      <ComponentRef Id="gitssh_openssh.reg"/>
      <ComponentRef Id="gitssh_putty.reg"/>
      <ComponentRef Id="plink.exe"/>
      <ComponentRef Id="plink.reg"/>
      <ComponentRef Id="pageant.exe"/>
      <ComponentRef Id="pageant.reg"/>
      <ComponentRef Id="puttygen.exe"/>
      <ComponentRef Id="puttygen.reg"/>
      <ComponentRef Id="gitcredentialwinstore.exe"/>

      <ComponentRef Id="GitExtensions.newstartmenu"/>
      <ComponentRef Id="GitExtensions.startmenu"/>
      <ComponentRef Id="GitExtensions.desktop"/>

      <ComponentRef Id="English.gif"/>

      <ComponentRef Id="System.Reactive.Core.dll" />
      <ComponentRef Id="System.Reactive.Interfaces.dll" />
      <ComponentRef Id="System.Reactive.Linq.dll" />
<<<<<<< HEAD
=======
      <ComponentRef Id="System.Reactive.PlatformServices.dll" />
      <ComponentRef Id="System.Net.Http.dll" />
      <ComponentRef Id="Nini.dll" />
>>>>>>> 499085a6

      <!--Remove unused dll, installed in versions <= 2.31-->
      <ComponentRef Id="Github.dll"/>
      <!--Remove unused dll, installed in versions <= 2.31-->
      <ComponentRef Id="GithubSharp.Core.dll"/>

      <Feature Id="Plugins" Title="Plugins" Level="1">
        <Feature Id="AutoCheckForUpdates" Title="Check for updates" Level="1">
          <ComponentRef Id="AutoCheckForUpdates.dll"/>
        </Feature>
        <Feature Id="AutoCompileSubmodules" Title="Auto compile submodules" Level="1">
          <ComponentRef Id="AutoCompileSubmodules.dll"/>
        </Feature>
        <Feature Id="BackgroundFetch" Title="Periodic background fetch" Level="1">
          <ComponentRef Id="BackgroundFetch.dll"/>
        </Feature>
        <Feature Id="CreateLocalBranches" Title="Create local branches" Level="1">
          <ComponentRef Id="CreateLocalBranches.dll"/>
        </Feature>
        <Feature Id="DeleteUnusedBranches" Title="Delete unused branches" Level="1">
          <ComponentRef Id="DeleteUnusedBranches.dll"/>
        </Feature>
        <Feature Id="FindLargeFiles" Title="Find large files" Level="1">
          <ComponentRef Id="FindLargeFiles.dll"/>
        </Feature>
        <Feature Id="Gerrit" Title="Gerrit code review" Level="1">
          <ComponentRef Id="Gerrit.dll"/>
          <ComponentRef Id="Newtonsoft.Json.dll"/>
        </Feature>
        <Feature Id="Github" Title="Github integration" Level="1">
          <ComponentRef Id="Github3.dll"/>
          <ComponentRef Id="Git.hub.dll"/>
          <ComponentRef Id="RestSharp.dll"/>
        </Feature>
        <Feature Id="Gource" Title="Gource visualization" Level="1">
          <ComponentRef Id="Gource.dll"/>
          <ComponentRef Id="ICSharpCode.SharpZipLib.dll"/>
        </Feature>
        <Feature Id="Impact" Title="Impact Graph" Level="1">
          <ComponentRef Id="GitImpact.dll"/>
        </Feature>
        <Feature Id="Statistics" Title="Statistics" Level="1">
          <ComponentRef Id="GitStatistics.dll"/>
        </Feature>
        <Feature Id="ProxySwitcher" Title="ProxySwitcher" Level="1">
          <ComponentRef Id="ProxySwitcher.dll"/>
        </Feature>
        <Feature Id="ReleaseNotesGenerator" Title="ReleaseNotesGenerator" Level="1">
		  <ComponentRef Id="ReleaseNotesGenerator.dll"/>
		</Feature>
	  </Feature>

      <Feature Id="Icons" Title="Extra application icons" Level="2">
        <ComponentRef Id="Blue.ico"/>
        <ComponentRef Id="Green.ico"/>
        <ComponentRef Id="Purple.ico"/>
        <ComponentRef Id="Red.ico"/>
        <ComponentRef Id="Yellow.ico"/>
      </Feature>

      <Feature Id="DiffScripts" Title="Custom merge scripts" Level="1">
        <ComponentRef Id="mergedoc.js"/>
        <ComponentRef Id="mergeods.vbs"/>
        <ComponentRef Id="License.txt"/>
      </Feature>
      
      <Feature Id="Dictionaries" Title="Spelling dictionaries" Level="1">
        <Feature Id="deDE" Title="de-DE" Level="1">
          <ComponentRef Id="deDE.dic"/>
        </Feature>
        <Feature Id="enAU" Title="en-AU" Level="1">
          <ComponentRef Id="enAU.dic"/>
        </Feature>
        <Feature Id="enCA" Title="en-CA" Level="1">
          <ComponentRef Id="enCA.dic"/>
        </Feature>
        <Feature Id="enGB" Title="en-GB" Level="1">
          <ComponentRef Id="enGB.dic"/>
        </Feature>
        <Feature Id="enUS" Title="en-US" Level="1">
          <ComponentRef Id="enUS.dic"/>
        </Feature>
        <Feature Id="esES" Title="es-ES" Level="1">
          <ComponentRef Id="esES.dic"/>
        </Feature>
        <Feature Id="esMX" Title="es-MX" Level="1">
          <ComponentRef Id="esMX.dic"/>
        </Feature>
        <Feature Id="frFR" Title="fr-FR" Level="1">
          <ComponentRef Id="frFR.dic"/>
        </Feature>
        <Feature Id="itIT" Title="it-IT" Level="1">
          <ComponentRef Id="itIT.dic"/>
        </Feature>
        <Feature Id="nlNL" Title="nl-NL" Level="1">
          <ComponentRef Id="nlNL.dic"/>
        </Feature>
        <Feature Id="ruRU" Title="ru-RU" Level="1">
          <ComponentRef Id="ruRU.dic"/>
        </Feature>
      </Feature>

      <Feature Id="Translation" Title="Translations" Level="1">
        <Feature Id="Dutch" Title="Dutch" Level="1">
          <ComponentRef Id="Dutch.xml"/>
          <ComponentRef Id="Dutch.gif"/>
        </Feature>
        <Feature Id="German" Title="German" Level="1">
          <ComponentRef Id="German.xml"/>
          <ComponentRef Id="German.gif"/>
        </Feature>
        <Feature Id="Francais" Title="Francais" Level="1">
          <ComponentRef Id="Francais.xml"/>
          <ComponentRef Id="Francais.gif"/>
        </Feature>
        <Feature Id="Japanese" Title="Japanese" Level="1">
          <ComponentRef Id="Japanese.xml"/>
          <ComponentRef Id="Japanese.gif"/>
        </Feature>
        <Feature Id="Italiano" Title="Italiano" Level="1">
          <ComponentRef Id="Italiano.xml"/>
          <ComponentRef Id="Italiano.gif"/>
        </Feature>
        <Feature Id="SimplifiedChinese" Title="Simplified Chinese" Level="1">
          <ComponentRef Id="SimplifiedChinese.xml"/>
          <ComponentRef Id="SimplifiedChinese.gif"/>
        </Feature>
        <Feature Id="TraditionalChinese" Title="Traditional Chinese" Level="1">
          <ComponentRef Id="TraditionalChinese.xml"/>
          <ComponentRef Id="TraditionalChinese.gif"/>
        </Feature>
        <Feature Id="Spanish" Title="Spanish" Level="1">
          <ComponentRef Id="Spanish.xml"/>
          <ComponentRef Id="Spanish.gif"/>
        </Feature>
        <Feature Id="Russian" Title="Russian" Level="1">
          <ComponentRef Id="Russian.xml"/>
          <ComponentRef Id="Russian.gif"/>
        </Feature>        
      </Feature>

      <Feature Id="ShellExtension" Title="Windows Explorer integration" Level="1">
        <ComponentRef Id="GitExtensionsShellEx32.dll"/>
        <ComponentRef Id="GitExtensionsShellEx64.dll"/>
      </Feature>

      <?foreach VsVersion in $(var.VsVersions)?>
      <Feature Id="VS$(var.VsVersion)" Title="Visual Studio $(var.VsVersion) integration" Level="1">
        <Condition Level="2">NOT VS$(var.VsVersion)</Condition>
        <ComponentRef Id="VS$(var.VsVersion)_GitPlugin.AddIn"/>
        <ComponentRef Id="VS$(var.VsVersion)_GitPlugin.dll"/>
        <ComponentRef Id="VS$(var.VsVersion)_GitPlugin.resources.dll"/>
      </Feature>
      <?endforeach?>
      
      <Feature Id="Protocol.git" Title="Assign with git://-links" Level="1">
        <ComponentRef Id="Protocol.git"/>
      </Feature>
      
      <Feature Id="Protocol.github_windows" Title="Assign with github-windows://-links" Level="1">
        <ComponentRef Id="Protocol.github_windows"/>
      </Feature>

    </Feature>

    <?if $(var.IncludeRequiredSoftware) = 1 ?>
    <Binary Id="KDiff" SourceFile="..\Bin\KDiff3-32bit-Setup_0.9.97.exe"/>
    <CustomAction Id="KDiff" Impersonate="no" BinaryKey="KDiff" Execute="deferred" ExeCommand="" Return="ignore"/>

    <Binary Id="MsysGit" SourceFile="..\Bin\Git-1.8.1.2-preview20130201.exe"/>
    <CustomAction Id="MsysGit" Impersonate="no" BinaryKey="MsysGit" Execute="deferred" ExeCommand="" Return="ignore"/>

    <InstallExecuteSequence>
      <Custom Action="KDiff" After="InstallFiles"><![CDATA[INSTALLKDIFF3=1]]></Custom>
      <Custom Action="MsysGit" After="InstallFiles"><![CDATA[INSTALLMSYSGIT=1]]></Custom>
    </InstallExecuteSequence>
    <?endif?>

  </Product>

</Wix><|MERGE_RESOLUTION|>--- conflicted
+++ resolved
@@ -146,8 +146,6 @@
       <Component Id="System.Reactive.Linq.dll" Guid="*">
         <File Source="..\bin\System.Reactive.Linq.dll"/>
       </Component>
-<<<<<<< HEAD
-=======
       <Component Id="System.Reactive.PlatformServices.dll" Guid="*">
         <File Source="..\bin\System.Reactive.PlatformServices.dll"/>
       </Component>
@@ -157,7 +155,6 @@
       <Component Id="Nini.dll" Guid="*">
         <File Source="..\bin\Nini.dll"/>
       </Component>
->>>>>>> 499085a6
 
       <!--Remove unused dll, installed in versions <= 2.31-->
       <Component Id="GithubSharp.Core.dll" Guid="08F2D539-54CE-4895-ACA5-A7FBA73CA172">
@@ -556,12 +553,9 @@
       <ComponentRef Id="System.Reactive.Core.dll" />
       <ComponentRef Id="System.Reactive.Interfaces.dll" />
       <ComponentRef Id="System.Reactive.Linq.dll" />
-<<<<<<< HEAD
-=======
       <ComponentRef Id="System.Reactive.PlatformServices.dll" />
       <ComponentRef Id="System.Net.Http.dll" />
       <ComponentRef Id="Nini.dll" />
->>>>>>> 499085a6
 
       <!--Remove unused dll, installed in versions <= 2.31-->
       <ComponentRef Id="Github.dll"/>
