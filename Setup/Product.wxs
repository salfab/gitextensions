--- conflicted
+++ resolved
@@ -138,35 +138,22 @@
       </Component>
 
       <Component Id="System.Reactive.Core.dll" Guid="*">
-<<<<<<< HEAD
-        <File Source="..\bin\System.Reactive.Core.dll"/>
+        <File Source="..\Plugins\BackgroundFetch\bin\Release\System.Reactive.Core.dll"/>
       </Component>
       <Component Id="System.Reactive.Interfaces.dll" Guid="*">
-        <File Source="..\bin\System.Reactive.Interfaces.dll"/>
+        <File Source="..\Plugins\BackgroundFetch\bin\Release\System.Reactive.Interfaces.dll"/>
       </Component>
       <Component Id="System.Reactive.Linq.dll" Guid="*">
-        <File Source="..\bin\System.Reactive.Linq.dll"/>
+        <File Source="..\Plugins\BackgroundFetch\bin\Release\System.Reactive.Linq.dll"/>
       </Component>
       <Component Id="System.Reactive.PlatformServices.dll" Guid="*">
-        <File Source="..\bin\System.Reactive.PlatformServices.dll"/>
+        <File Source="..\Plugins\BackgroundFetch\bin\Release\System.Reactive.PlatformServices.dll"/>
       </Component>
       <Component Id="System.Net.Http.dll" Guid="*">
         <File Source="..\bin\System.Net.Http.dll"/>
       </Component>
       <Component Id="Nini.dll" Guid="*">
         <File Source="..\bin\Nini.dll"/>
-=======
-        <File Source="..\Plugins\BackgroundFetch\bin\Release\System.Reactive.Core.dll"/>
-      </Component>
-      <Component Id="System.Reactive.Interfaces.dll" Guid="*">
-        <File Source="..\Plugins\BackgroundFetch\bin\Release\System.Reactive.Interfaces.dll"/>
-      </Component>
-      <Component Id="System.Reactive.Linq.dll" Guid="*">
-        <File Source="..\Plugins\BackgroundFetch\bin\Release\System.Reactive.Linq.dll"/>
-      </Component>
-      <Component Id="System.Reactive.PlatformServices.dll" Guid="*">
-        <File Source="..\Plugins\BackgroundFetch\bin\Release\System.Reactive.PlatformServices.dll"/>
->>>>>>> 1e7deefc
       </Component>
 
       <!--Remove unused dll, installed in versions <= 2.31-->
@@ -567,11 +554,8 @@
       <ComponentRef Id="System.Reactive.Interfaces.dll" />
       <ComponentRef Id="System.Reactive.Linq.dll" />
       <ComponentRef Id="System.Reactive.PlatformServices.dll" />
-<<<<<<< HEAD
       <ComponentRef Id="System.Net.Http.dll" />
       <ComponentRef Id="Nini.dll" />
-=======
->>>>>>> 1e7deefc
 
       <!--Remove unused dll, installed in versions <= 2.31-->
       <ComponentRef Id="Github.dll"/>
