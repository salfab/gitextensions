﻿using System;
using System.Collections.Generic;
using System.Diagnostics;
using System.Globalization;
using System.Text;
using System.Threading;
using System.Windows.Forms;

namespace GitCommands
{
    public abstract class RevisionGraphInMemFilter
    {
        public abstract bool PassThru(GitRevision rev);
    }

    public sealed class RevisionGraph : IDisposable
    {
        public event EventHandler Exited;
        public event EventHandler<AsyncErrorEventArgs> Error 
        {
            add 
            {
                backgroundLoader.LoadingError += value;
            }
            
            remove 
            {
                backgroundLoader.LoadingError -= value;
            }
        }
        public event EventHandler Updated;
        public event EventHandler BeginUpdate;
        public int RevisionCount { get; set; }

        public class RevisionGraphUpdatedEventArgs : EventArgs
        {
            public RevisionGraphUpdatedEventArgs(GitRevision revision)
            {
                Revision = revision;
            }

            public readonly GitRevision Revision;
        }

        public bool BackgroundThread { get; set; }
        public bool ShaOnly { get; set; }

        private readonly char[] splitChars = " \t\n".ToCharArray();

        private readonly char[] hexChars = "0123456789ABCDEFabcdef".ToCharArray();

        private const string COMMIT_BEGIN = "<(__BEGIN_COMMIT__)>"; // Something unlikely to show up in a comment

        private List<GitHead> heads;

<<<<<<< HEAD
        private GitCommandsInstance gitGetGraphCommand;

        private Thread backgroundThread;

        private volatile bool abortThread = false;

=======
>>>>>>> ad02ba01
        private enum ReadStep
        {
            Commit,
            Hash,
            Parents,
            Tree,
            AuthorName,
            AuthorEmail,
            AuthorDate,
            CommitterName,
            CommitterDate,
            CommitMessageEncoding,
            CommitMessage,
            FileName,
            Done,
        }

        private ReadStep nextStep = ReadStep.Commit;

        private GitRevision revision;

        private AsyncLoader backgroundLoader = new AsyncLoader();

        public RevisionGraph()
        {
            BackgroundThread = true;
        }

        ~RevisionGraph()
        {
            Dispose();
        }

        public void Dispose()
        {
<<<<<<< HEAD
            if (backgroundThread != null)
            {
                abortThread = true;
                Thread.Sleep(50);
                backgroundThread.Abort();
                backgroundThread = null;
            }
            if (gitGetGraphCommand != null)
            {
                gitGetGraphCommand.Kill();
                gitGetGraphCommand = null;
            }
=======
            backgroundLoader.Cancel();
>>>>>>> ad02ba01
        }

        public string LogParam = "HEAD --all";//--branches --remotes --tags";
        public string BranchFilter = String.Empty;
        public RevisionGraphInMemFilter InMemFilter;
        private string selectedBranchName;

        public void Execute()
        {
            if (BackgroundThread)
            {
<<<<<<< HEAD
                if (backgroundThread != null)
                {
                    abortThread = true;
                    Thread.Sleep(50);
                    backgroundThread.Abort();
                }
                abortThread = false;
                backgroundThread = new Thread(execute) { IsBackground = true };
                backgroundThread.Start();
=======
                backgroundLoader.Load(execute, executed);
>>>>>>> ad02ba01
            }
            else
            {
                execute(new FixedLoadingTaskState(false));
                executed();
            }
        }

        private void execute(ILoadingTaskState taskState)
        {
            RevisionCount = 0;
            heads = GetHeads();

            string formatString =
                /* <COMMIT>       */ COMMIT_BEGIN + "%n" +
                /* Hash           */ "%H%n" +
                /* Parents        */ "%P%n";
            if (!ShaOnly)
            {
                formatString +=
                    /* Tree                    */ "%T%n" +
                    /* Author Name             */ "%aN%n" +
                    /* Author Email            */ "%aE%n" +
                    /* Author Date             */ "%at%n" +
                    /* Committer Name          */ "%cN%n" +
                    /* Committer Date          */ "%ct%n" +
                    /* Commit message encoding */ "%e%n" + //there is a bug: git does not recode commit message when format is given
                    /* Commit Message          */ "%s";
            }

            // NOTE:
            // when called from FileHistory and FollowRenamesInFileHistory is enabled the "--name-only" argument is set.
            // the filename is the next line after the commit-format defined above.

            if (Settings.OrderRevisionByDate)
            {
                LogParam = " --date-order " + LogParam;
            }
            else
            {
                LogParam = " --topo-order " + LogParam;
            }

            string arguments = String.Format(CultureInfo.InvariantCulture,
                "log -z {2} --pretty=format:\"{1}\" {0}",
                LogParam,
                formatString,
                BranchFilter);

            using (GitCommandsInstance gitGetGraphCommand = new GitCommandsInstance())
            {
                gitGetGraphCommand.StreamOutput = true;
                gitGetGraphCommand.CollectOutput = false;
                Encoding LogOutputEncoding = Settings.LogOutputEncoding;
                gitGetGraphCommand.SetupStartInfoCallback = startInfo =>
                {
                    startInfo.StandardOutputEncoding = Settings.LosslessEncoding;
                    startInfo.StandardErrorEncoding = Settings.LosslessEncoding;
                };

                Process p = gitGetGraphCommand.CmdStartProcess(Settings.GitCommand, arguments);
                
                if (taskState.IsCanceled())
                    return;

                previousFileName = null;
                if (BeginUpdate != null)
                    BeginUpdate(this, EventArgs.Empty);

                string line;
                do
                {
                    line = p.StandardOutput.ReadLine();
                    //commit message is not encoded by git
                    if (nextStep != ReadStep.CommitMessage)
                        line = GitCommandHelpers.ReEncodeString(line, Settings.LosslessEncoding, LogOutputEncoding);

                    if (abortThread)
                    {
                        if (Exited != null)
                            Exited(this, EventArgs.Empty);
                        return;
                    }
                    if (line != null)
                    {
                        foreach (string entry in line.Split('\0'))
                        {
                            dataReceived(entry);
                        }
                    }
                } while (line != null && !taskState.IsCanceled());

            }
        }

        private void executed()
        {
            finishRevision();
            previousFileName = null;

            if (Exited != null)
                Exited(this, EventArgs.Empty);            
        }

        private List<GitHead> GetHeads()
        {
            var result = Settings.Module.GetHeads(true);
            bool validWorkingDir = Settings.Module.ValidWorkingDir();
            selectedBranchName = validWorkingDir ? Settings.Module.GetSelectedBranch() : string.Empty;
            GitHead selectedHead = result.Find(head => head.Name == selectedBranchName);

            if (selectedHead != null)
            {
                selectedHead.Selected = true;

                GitHead selectedHeadMergeSource =
                    result.Find(head => head.IsRemote
                                        && selectedHead.TrackingRemote == head.Remote
                                        && selectedHead.MergeWith == head.LocalName);

                if (selectedHeadMergeSource != null)
                    selectedHeadMergeSource.SelectedHeadMergeSource = true;
            }

            return result;
        }

        private string previousFileName = null;

        void finishRevision()
        {
            if (revision != null)
            {
                if (revision.Name == null)                
                    revision.Name = previousFileName;
                else
                    previousFileName = revision.Name;
            }
            if (revision == null || revision.Guid.Trim(hexChars).Length == 0)
            {
                if ((revision == null) || (InMemFilter == null) || InMemFilter.PassThru(revision))
                {
                    if (revision != null)
                        RevisionCount++;
                    if (Updated != null)
                        Updated(this, new RevisionGraphUpdatedEventArgs(revision));
                }
            }
            nextStep = ReadStep.Commit;
        }

        void dataReceived(string line)
        {
            if (line == null)
                return;

            if (line == COMMIT_BEGIN)
            {
                // a new commit finalizes the last revision
                finishRevision();

                nextStep = ReadStep.Commit;
            }

            switch (nextStep)
            {
                case ReadStep.Commit:
                    // Sanity check
                    if (line == COMMIT_BEGIN)
                    {
                        revision = new GitRevision(null);
                    }
                    else
                    {
                        // Bail out until we see what we expect
                        return;
                    }
                    break;

                case ReadStep.Hash:
                    revision.Guid = line;
                    for (int i = heads.Count - 1; i >= 0; i--)
                    {
                        if (heads[i].Guid == revision.Guid)
                        {
                            revision.Heads.Add(heads[i]);

                            //Only search for a head once, remove it from list
                            heads.Remove(heads[i]);
                        }
                    }
                    break;

                case ReadStep.Parents:
                    revision.ParentGuids = line.Split(splitChars, StringSplitOptions.RemoveEmptyEntries);
                    break;

                case ReadStep.Tree:
                    revision.TreeGuid = line;
                    break;

                case ReadStep.AuthorName:
                    revision.Author = line;
                    break;

                case ReadStep.AuthorEmail:
                    revision.AuthorEmail = line;
                    break;

                case ReadStep.AuthorDate:
                    {
                        DateTime dateTime;
                        if (DateTimeUtils.TryParseUnixTime(line, out dateTime))
                            revision.AuthorDate = dateTime;
                    }
                    break;

                case ReadStep.CommitterName:
                    revision.Committer = line;
                    break;

                case ReadStep.CommitterDate:
                    {
                        DateTime dateTime;
                        if (DateTimeUtils.TryParseUnixTime(line, out dateTime))
                            revision.CommitDate = dateTime;
                    }
                    break;

                case ReadStep.CommitMessageEncoding:
                    revision.MessageEncoding = line;
                    break;
                
                case ReadStep.CommitMessage:
                    revision.Message = GitCommandHelpers.ReEncodeCommitMessage(line, revision.MessageEncoding);

                    break;

                case ReadStep.FileName:
                    revision.Name = line;
                    break;
            }

            nextStep++;
        }
    }
}
<|MERGE_RESOLUTION|>--- conflicted
+++ resolved
@@ -1,386 +1,345 @@
-﻿using System;
-using System.Collections.Generic;
-using System.Diagnostics;
-using System.Globalization;
-using System.Text;
-using System.Threading;
-using System.Windows.Forms;
-
-namespace GitCommands
-{
-    public abstract class RevisionGraphInMemFilter
-    {
-        public abstract bool PassThru(GitRevision rev);
-    }
-
-    public sealed class RevisionGraph : IDisposable
-    {
-        public event EventHandler Exited;
-        public event EventHandler<AsyncErrorEventArgs> Error 
-        {
-            add 
-            {
-                backgroundLoader.LoadingError += value;
-            }
-            
-            remove 
-            {
-                backgroundLoader.LoadingError -= value;
-            }
-        }
-        public event EventHandler Updated;
-        public event EventHandler BeginUpdate;
-        public int RevisionCount { get; set; }
-
-        public class RevisionGraphUpdatedEventArgs : EventArgs
-        {
-            public RevisionGraphUpdatedEventArgs(GitRevision revision)
-            {
-                Revision = revision;
-            }
-
-            public readonly GitRevision Revision;
-        }
-
-        public bool BackgroundThread { get; set; }
-        public bool ShaOnly { get; set; }
-
-        private readonly char[] splitChars = " \t\n".ToCharArray();
-
-        private readonly char[] hexChars = "0123456789ABCDEFabcdef".ToCharArray();
-
-        private const string COMMIT_BEGIN = "<(__BEGIN_COMMIT__)>"; // Something unlikely to show up in a comment
-
-        private List<GitHead> heads;
-
-<<<<<<< HEAD
-        private GitCommandsInstance gitGetGraphCommand;
-
-        private Thread backgroundThread;
-
-        private volatile bool abortThread = false;
-
-=======
->>>>>>> ad02ba01
-        private enum ReadStep
-        {
-            Commit,
-            Hash,
-            Parents,
-            Tree,
-            AuthorName,
-            AuthorEmail,
-            AuthorDate,
-            CommitterName,
-            CommitterDate,
-            CommitMessageEncoding,
-            CommitMessage,
-            FileName,
-            Done,
-        }
-
-        private ReadStep nextStep = ReadStep.Commit;
-
-        private GitRevision revision;
-
-        private AsyncLoader backgroundLoader = new AsyncLoader();
-
-        public RevisionGraph()
-        {
-            BackgroundThread = true;
-        }
-
-        ~RevisionGraph()
-        {
-            Dispose();
-        }
-
-        public void Dispose()
-        {
-<<<<<<< HEAD
-            if (backgroundThread != null)
-            {
-                abortThread = true;
-                Thread.Sleep(50);
-                backgroundThread.Abort();
-                backgroundThread = null;
-            }
-            if (gitGetGraphCommand != null)
-            {
-                gitGetGraphCommand.Kill();
-                gitGetGraphCommand = null;
-            }
-=======
-            backgroundLoader.Cancel();
->>>>>>> ad02ba01
-        }
-
-        public string LogParam = "HEAD --all";//--branches --remotes --tags";
-        public string BranchFilter = String.Empty;
-        public RevisionGraphInMemFilter InMemFilter;
-        private string selectedBranchName;
-
-        public void Execute()
-        {
-            if (BackgroundThread)
-            {
-<<<<<<< HEAD
-                if (backgroundThread != null)
-                {
-                    abortThread = true;
-                    Thread.Sleep(50);
-                    backgroundThread.Abort();
-                }
-                abortThread = false;
-                backgroundThread = new Thread(execute) { IsBackground = true };
-                backgroundThread.Start();
-=======
-                backgroundLoader.Load(execute, executed);
->>>>>>> ad02ba01
-            }
-            else
-            {
-                execute(new FixedLoadingTaskState(false));
-                executed();
-            }
-        }
-
-        private void execute(ILoadingTaskState taskState)
-        {
-            RevisionCount = 0;
-            heads = GetHeads();
-
-            string formatString =
-                /* <COMMIT>       */ COMMIT_BEGIN + "%n" +
-                /* Hash           */ "%H%n" +
-                /* Parents        */ "%P%n";
-            if (!ShaOnly)
-            {
-                formatString +=
-                    /* Tree                    */ "%T%n" +
-                    /* Author Name             */ "%aN%n" +
-                    /* Author Email            */ "%aE%n" +
-                    /* Author Date             */ "%at%n" +
-                    /* Committer Name          */ "%cN%n" +
-                    /* Committer Date          */ "%ct%n" +
-                    /* Commit message encoding */ "%e%n" + //there is a bug: git does not recode commit message when format is given
-                    /* Commit Message          */ "%s";
-            }
-
-            // NOTE:
-            // when called from FileHistory and FollowRenamesInFileHistory is enabled the "--name-only" argument is set.
-            // the filename is the next line after the commit-format defined above.
-
-            if (Settings.OrderRevisionByDate)
-            {
-                LogParam = " --date-order " + LogParam;
-            }
-            else
-            {
-                LogParam = " --topo-order " + LogParam;
-            }
-
-            string arguments = String.Format(CultureInfo.InvariantCulture,
-                "log -z {2} --pretty=format:\"{1}\" {0}",
-                LogParam,
-                formatString,
-                BranchFilter);
-
-            using (GitCommandsInstance gitGetGraphCommand = new GitCommandsInstance())
-            {
-                gitGetGraphCommand.StreamOutput = true;
-                gitGetGraphCommand.CollectOutput = false;
-                Encoding LogOutputEncoding = Settings.LogOutputEncoding;
-                gitGetGraphCommand.SetupStartInfoCallback = startInfo =>
-                {
-                    startInfo.StandardOutputEncoding = Settings.LosslessEncoding;
-                    startInfo.StandardErrorEncoding = Settings.LosslessEncoding;
-                };
-
-                Process p = gitGetGraphCommand.CmdStartProcess(Settings.GitCommand, arguments);
-                
-                if (taskState.IsCanceled())
-                    return;
-
-                previousFileName = null;
-                if (BeginUpdate != null)
-                    BeginUpdate(this, EventArgs.Empty);
-
-                string line;
-                do
-                {
-                    line = p.StandardOutput.ReadLine();
-                    //commit message is not encoded by git
-                    if (nextStep != ReadStep.CommitMessage)
-                        line = GitCommandHelpers.ReEncodeString(line, Settings.LosslessEncoding, LogOutputEncoding);
-
-                    if (abortThread)
-                    {
-                        if (Exited != null)
-                            Exited(this, EventArgs.Empty);
-                        return;
-                    }
-                    if (line != null)
-                    {
-                        foreach (string entry in line.Split('\0'))
-                        {
-                            dataReceived(entry);
-                        }
-                    }
-                } while (line != null && !taskState.IsCanceled());
-
-            }
-        }
-
-        private void executed()
-        {
-            finishRevision();
-            previousFileName = null;
-
-            if (Exited != null)
-                Exited(this, EventArgs.Empty);            
-        }
-
-        private List<GitHead> GetHeads()
-        {
-            var result = Settings.Module.GetHeads(true);
-            bool validWorkingDir = Settings.Module.ValidWorkingDir();
-            selectedBranchName = validWorkingDir ? Settings.Module.GetSelectedBranch() : string.Empty;
-            GitHead selectedHead = result.Find(head => head.Name == selectedBranchName);
-
-            if (selectedHead != null)
-            {
-                selectedHead.Selected = true;
-
-                GitHead selectedHeadMergeSource =
-                    result.Find(head => head.IsRemote
-                                        && selectedHead.TrackingRemote == head.Remote
-                                        && selectedHead.MergeWith == head.LocalName);
-
-                if (selectedHeadMergeSource != null)
-                    selectedHeadMergeSource.SelectedHeadMergeSource = true;
-            }
-
-            return result;
-        }
-
-        private string previousFileName = null;
-
-        void finishRevision()
-        {
-            if (revision != null)
-            {
-                if (revision.Name == null)                
-                    revision.Name = previousFileName;
-                else
-                    previousFileName = revision.Name;
-            }
-            if (revision == null || revision.Guid.Trim(hexChars).Length == 0)
-            {
-                if ((revision == null) || (InMemFilter == null) || InMemFilter.PassThru(revision))
-                {
-                    if (revision != null)
-                        RevisionCount++;
-                    if (Updated != null)
-                        Updated(this, new RevisionGraphUpdatedEventArgs(revision));
-                }
-            }
-            nextStep = ReadStep.Commit;
-        }
-
-        void dataReceived(string line)
-        {
-            if (line == null)
-                return;
-
-            if (line == COMMIT_BEGIN)
-            {
-                // a new commit finalizes the last revision
-                finishRevision();
-
-                nextStep = ReadStep.Commit;
-            }
-
-            switch (nextStep)
-            {
-                case ReadStep.Commit:
-                    // Sanity check
-                    if (line == COMMIT_BEGIN)
-                    {
-                        revision = new GitRevision(null);
-                    }
-                    else
-                    {
-                        // Bail out until we see what we expect
-                        return;
-                    }
-                    break;
-
-                case ReadStep.Hash:
-                    revision.Guid = line;
-                    for (int i = heads.Count - 1; i >= 0; i--)
-                    {
-                        if (heads[i].Guid == revision.Guid)
-                        {
-                            revision.Heads.Add(heads[i]);
-
-                            //Only search for a head once, remove it from list
-                            heads.Remove(heads[i]);
-                        }
-                    }
-                    break;
-
-                case ReadStep.Parents:
-                    revision.ParentGuids = line.Split(splitChars, StringSplitOptions.RemoveEmptyEntries);
-                    break;
-
-                case ReadStep.Tree:
-                    revision.TreeGuid = line;
-                    break;
-
-                case ReadStep.AuthorName:
-                    revision.Author = line;
-                    break;
-
-                case ReadStep.AuthorEmail:
-                    revision.AuthorEmail = line;
-                    break;
-
-                case ReadStep.AuthorDate:
-                    {
-                        DateTime dateTime;
-                        if (DateTimeUtils.TryParseUnixTime(line, out dateTime))
-                            revision.AuthorDate = dateTime;
-                    }
-                    break;
-
-                case ReadStep.CommitterName:
-                    revision.Committer = line;
-                    break;
-
-                case ReadStep.CommitterDate:
-                    {
-                        DateTime dateTime;
-                        if (DateTimeUtils.TryParseUnixTime(line, out dateTime))
-                            revision.CommitDate = dateTime;
-                    }
-                    break;
-
-                case ReadStep.CommitMessageEncoding:
-                    revision.MessageEncoding = line;
-                    break;
-                
-                case ReadStep.CommitMessage:
-                    revision.Message = GitCommandHelpers.ReEncodeCommitMessage(line, revision.MessageEncoding);
-
-                    break;
-
-                case ReadStep.FileName:
-                    revision.Name = line;
-                    break;
-            }
-
-            nextStep++;
-        }
-    }
-}
+﻿using System;
+using System.Collections.Generic;
+using System.Diagnostics;
+using System.Globalization;
+using System.Text;
+using System.Threading;
+using System.Windows.Forms;
+
+namespace GitCommands
+{
+    public abstract class RevisionGraphInMemFilter
+    {
+        public abstract bool PassThru(GitRevision rev);
+    }
+
+    public sealed class RevisionGraph : IDisposable
+    {
+        public event EventHandler Exited;
+        public event EventHandler<AsyncErrorEventArgs> Error 
+        {
+            add 
+            {
+                backgroundLoader.LoadingError += value;
+            }
+            
+            remove 
+            {
+                backgroundLoader.LoadingError -= value;
+            }
+        }
+        public event EventHandler Updated;
+        public event EventHandler BeginUpdate;
+        public int RevisionCount { get; set; }
+
+        public class RevisionGraphUpdatedEventArgs : EventArgs
+        {
+            public RevisionGraphUpdatedEventArgs(GitRevision revision)
+            {
+                Revision = revision;
+            }
+
+            public readonly GitRevision Revision;
+        }
+
+        public bool BackgroundThread { get; set; }
+        public bool ShaOnly { get; set; }
+
+        private readonly char[] splitChars = " \t\n".ToCharArray();
+
+        private readonly char[] hexChars = "0123456789ABCDEFabcdef".ToCharArray();
+
+        private const string COMMIT_BEGIN = "<(__BEGIN_COMMIT__)>"; // Something unlikely to show up in a comment
+
+        private List<GitHead> heads;
+
+
+        private enum ReadStep
+        {
+            Commit,
+            Hash,
+            Parents,
+            Tree,
+            AuthorName,
+            AuthorEmail,
+            AuthorDate,
+            CommitterName,
+            CommitterDate,
+            CommitMessageEncoding,
+            CommitMessage,
+            FileName,
+            Done,
+        }
+
+        private ReadStep nextStep = ReadStep.Commit;
+
+        private GitRevision revision;
+
+        private AsyncLoader backgroundLoader = new AsyncLoader();
+
+        public RevisionGraph()
+        {
+            BackgroundThread = true;
+        }
+
+        ~RevisionGraph()
+        {
+            Dispose();
+        }
+
+        public void Dispose()
+        {
+            backgroundLoader.Cancel();
+        }
+
+        public string LogParam = "HEAD --all";//--branches --remotes --tags";
+        public string BranchFilter = String.Empty;
+        public RevisionGraphInMemFilter InMemFilter;
+        private string selectedBranchName;
+
+        public void Execute()
+        {
+            if (BackgroundThread)
+            {
+                backgroundLoader.Load(execute, executed);
+            }
+            else
+            {
+                execute(new FixedLoadingTaskState(false));
+                executed();
+            }
+        }
+
+        private void execute(ILoadingTaskState taskState)
+        {
+            RevisionCount = 0;
+            heads = GetHeads();
+
+            string formatString =
+                /* <COMMIT>       */ COMMIT_BEGIN + "%n" +
+                /* Hash           */ "%H%n" +
+                /* Parents        */ "%P%n";
+            if (!ShaOnly)
+            {
+                formatString +=
+                    /* Tree                    */ "%T%n" +
+                    /* Author Name             */ "%aN%n" +
+                    /* Author Email            */ "%aE%n" +
+                    /* Author Date             */ "%at%n" +
+                    /* Committer Name          */ "%cN%n" +
+                    /* Committer Date          */ "%ct%n" +
+                    /* Commit message encoding */ "%e%n" + //there is a bug: git does not recode commit message when format is given
+                    /* Commit Message          */ "%s";
+            }
+
+            // NOTE:
+            // when called from FileHistory and FollowRenamesInFileHistory is enabled the "--name-only" argument is set.
+            // the filename is the next line after the commit-format defined above.
+
+            if (Settings.OrderRevisionByDate)
+            {
+                LogParam = " --date-order " + LogParam;
+            }
+            else
+            {
+                LogParam = " --topo-order " + LogParam;
+            }
+
+            string arguments = String.Format(CultureInfo.InvariantCulture,
+                "log -z {2} --pretty=format:\"{1}\" {0}",
+                LogParam,
+                formatString,
+                BranchFilter);
+
+            using (GitCommandsInstance gitGetGraphCommand = new GitCommandsInstance())
+            {
+                gitGetGraphCommand.StreamOutput = true;
+                gitGetGraphCommand.CollectOutput = false;
+                Encoding LogOutputEncoding = Settings.LogOutputEncoding;
+                gitGetGraphCommand.SetupStartInfoCallback = startInfo =>
+                {
+                    startInfo.StandardOutputEncoding = Settings.LosslessEncoding;
+                    startInfo.StandardErrorEncoding = Settings.LosslessEncoding;
+                };
+
+                Process p = gitGetGraphCommand.CmdStartProcess(Settings.GitCommand, arguments);
+                
+                if (taskState.IsCanceled())
+                    return;
+
+                previousFileName = null;
+                if (BeginUpdate != null)
+                    BeginUpdate(this, EventArgs.Empty);
+
+                string line;
+                do
+                {
+                    line = p.StandardOutput.ReadLine();
+                    //commit message is not encoded by git
+                    if (nextStep != ReadStep.CommitMessage)
+                        line = GitCommandHelpers.ReEncodeString(line, Settings.LosslessEncoding, LogOutputEncoding);
+
+                    if (line != null)
+                    {
+                        foreach (string entry in line.Split('\0'))
+                        {
+                            dataReceived(entry);
+                        }
+                    }
+                } while (line != null && !taskState.IsCanceled());
+
+            }
+        }
+
+        private void executed()
+        {
+            finishRevision();
+            previousFileName = null;
+
+            if (Exited != null)
+                Exited(this, EventArgs.Empty);            
+        }
+
+        private List<GitHead> GetHeads()
+        {
+            var result = Settings.Module.GetHeads(true);
+            bool validWorkingDir = Settings.Module.ValidWorkingDir();
+            selectedBranchName = validWorkingDir ? Settings.Module.GetSelectedBranch() : string.Empty;
+            GitHead selectedHead = result.Find(head => head.Name == selectedBranchName);
+
+            if (selectedHead != null)
+            {
+                selectedHead.Selected = true;
+
+                GitHead selectedHeadMergeSource =
+                    result.Find(head => head.IsRemote
+                                        && selectedHead.TrackingRemote == head.Remote
+                                        && selectedHead.MergeWith == head.LocalName);
+
+                if (selectedHeadMergeSource != null)
+                    selectedHeadMergeSource.SelectedHeadMergeSource = true;
+            }
+
+            return result;
+        }
+
+        private string previousFileName = null;
+
+        void finishRevision()
+        {
+            if (revision != null)
+            {
+                if (revision.Name == null)                
+                    revision.Name = previousFileName;
+                else
+                    previousFileName = revision.Name;
+            }
+            if (revision == null || revision.Guid.Trim(hexChars).Length == 0)
+            {
+                if ((revision == null) || (InMemFilter == null) || InMemFilter.PassThru(revision))
+                {
+                    if (revision != null)
+                        RevisionCount++;
+                    if (Updated != null)
+                        Updated(this, new RevisionGraphUpdatedEventArgs(revision));
+                }
+            }
+            nextStep = ReadStep.Commit;
+        }
+
+        void dataReceived(string line)
+        {
+            if (line == null)
+                return;
+
+            if (line == COMMIT_BEGIN)
+            {
+                // a new commit finalizes the last revision
+                finishRevision();
+
+                nextStep = ReadStep.Commit;
+            }
+
+            switch (nextStep)
+            {
+                case ReadStep.Commit:
+                    // Sanity check
+                    if (line == COMMIT_BEGIN)
+                    {
+                        revision = new GitRevision(null);
+                    }
+                    else
+                    {
+                        // Bail out until we see what we expect
+                        return;
+                    }
+                    break;
+
+                case ReadStep.Hash:
+                    revision.Guid = line;
+                    for (int i = heads.Count - 1; i >= 0; i--)
+                    {
+                        if (heads[i].Guid == revision.Guid)
+                        {
+                            revision.Heads.Add(heads[i]);
+
+                            //Only search for a head once, remove it from list
+                            heads.Remove(heads[i]);
+                        }
+                    }
+                    break;
+
+                case ReadStep.Parents:
+                    revision.ParentGuids = line.Split(splitChars, StringSplitOptions.RemoveEmptyEntries);
+                    break;
+
+                case ReadStep.Tree:
+                    revision.TreeGuid = line;
+                    break;
+
+                case ReadStep.AuthorName:
+                    revision.Author = line;
+                    break;
+
+                case ReadStep.AuthorEmail:
+                    revision.AuthorEmail = line;
+                    break;
+
+                case ReadStep.AuthorDate:
+                    {
+                        DateTime dateTime;
+                        if (DateTimeUtils.TryParseUnixTime(line, out dateTime))
+                            revision.AuthorDate = dateTime;
+                    }
+                    break;
+
+                case ReadStep.CommitterName:
+                    revision.Committer = line;
+                    break;
+
+                case ReadStep.CommitterDate:
+                    {
+                        DateTime dateTime;
+                        if (DateTimeUtils.TryParseUnixTime(line, out dateTime))
+                            revision.CommitDate = dateTime;
+                    }
+                    break;
+
+                case ReadStep.CommitMessageEncoding:
+                    revision.MessageEncoding = line;
+                    break;
+                
+                case ReadStep.CommitMessage:
+                    revision.Message = GitCommandHelpers.ReEncodeCommitMessage(line, revision.MessageEncoding);
+
+                    break;
+
+                case ReadStep.FileName:
+                    revision.Name = line;
+                    break;
+            }
+
+            nextStep++;
+        }
+    }
+}