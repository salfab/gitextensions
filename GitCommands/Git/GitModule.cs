<<<<<<< HEAD
﻿using System;
using System.Collections.Generic;
using System.ComponentModel;
using System.Diagnostics;
using System.IO;
using System.Linq;
using System.Security.Permissions;
using System.Text;
using System.Windows.Forms;
using GitCommands.Config;
using PatchApply;

namespace GitCommands
{
    /// <summary>
    /// Class provide non-static methods for manipulation with git module.
    /// You can create several instances for submodules.
    /// </summary>
    public sealed class GitModule
    {
        public GitModule()
        {
        }

        public GitModule(string workingdir)
        {
            WorkingDir = workingdir;
        }

        private string _workingdir;
        private GitModule _superprojectModule;
        private string _submoduleName;

        public string WorkingDir
        {
            get
            {
                return _workingdir;
            }
            set
            {
                _workingdir = FindGitWorkingDir(value.Trim());
                string superprojectDir = FindGitSuperprojectPath(out _submoduleName);
                _superprojectModule = superprojectDir == null ? null : new GitModule(superprojectDir);
            }
        }

        public string SubmoduleName
        {
            get
            {
                return _submoduleName;
            }
        }

        public GitModule SuperprojectModule
        {
            get
            {
                return _superprojectModule;
            }
        }

        private static string FixPath(string path)
        {
            return GitCommandHelpers.FixPath(path);
        }

        public bool ValidWorkingDir()
        {
            return ValidWorkingDir(_workingdir);
        }

        public static bool ValidWorkingDir(string dir)
        {
            if (string.IsNullOrEmpty(dir))
                return false;

            if (Directory.Exists(dir + Settings.PathSeparator + ".git") || File.Exists(dir + Settings.PathSeparator + ".git"))
                return true;

            return !dir.Contains(".git") &&
                   Directory.Exists(dir + Settings.PathSeparator + "info") &&
                   Directory.Exists(dir + Settings.PathSeparator + "objects") &&
                   Directory.Exists(dir + Settings.PathSeparator + "refs");
        }

        public string GetGitDirectory()
        {
            return GetGitDirectory(_workingdir);
        }

        public bool IsBareRepository()
        {
            return IsBareRepository(_workingdir);
        }

        public string WorkingDirGitDir()
        {
            return WorkingDirGitDir(_workingdir);
        }

        /// <summary>
        /// This is a faster function to get the names of all submodules then the 
        /// GetSubmodules() function. The command @git submodule is very slow.
        /// </summary>
        public IList<string> GetSubmodulesNames()
        {
            var configFile = new ConfigFile(_workingdir + ".gitmodules");
            return configFile.GetConfigSections().Select(configSection => configSection.SubSection).ToList();
        }

        public string GetGlobalSetting(string setting)
        {
            var configFile = GitCommandHelpers.GetGlobalConfig();
            return configFile.GetValue(setting);
        }

        public void SetGlobalSetting(string setting, string value)
        {
            var configFile = GitCommandHelpers.GetGlobalConfig();
            configFile.SetValue(setting, value);
            configFile.Save();
        }

        public static string FindGitWorkingDir(string startDir)
        {
            if (string.IsNullOrEmpty(startDir))
                return "";

            if (!startDir.EndsWith(Settings.PathSeparator.ToString()) && !startDir.EndsWith(Settings.PathSeparatorWrong.ToString()))
                startDir += Settings.PathSeparator;

            var dir = startDir;

            while (dir.LastIndexOfAny(new[] { Settings.PathSeparator, Settings.PathSeparatorWrong }) > 0)
            {
                dir = dir.Substring(0, dir.LastIndexOfAny(new[] { Settings.PathSeparator, Settings.PathSeparatorWrong }));

                if (ValidWorkingDir(dir))
                    return dir + Settings.PathSeparator;
            }
            return startDir;
        }

        public Encoding GetLogoutputEncoding()
        {
            string encodingString = GetLocalConfig().GetValue("i18n.logoutputencoding");
            if (string.IsNullOrEmpty(encodingString))
                encodingString = GitCommandHelpers.GetGlobalConfig().GetValue("i18n.logoutputencoding");
            if (string.IsNullOrEmpty(encodingString))
                encodingString = GetLocalConfig().GetValue("i18n.commitEncoding");
            if (string.IsNullOrEmpty(encodingString))
                encodingString = GitCommandHelpers.GetGlobalConfig().GetValue("i18n.commitEncoding");
            if (!string.IsNullOrEmpty(encodingString))
            {
                try
                {
                    return Encoding.GetEncoding(encodingString);
                }
                catch (ArgumentException ex)
                {
                    throw new Exception(ex.Message + Environment.NewLine + "Unsupported encoding set in git config file: " + encodingString + Environment.NewLine + "Please check the setting i18n.commitencoding in your local and/or global config files. Command aborted.", ex);
                }
            }

            return Encoding.UTF8;
        }

        public string RunCmd(string cmd)
        {
            return RunCmd(cmd, "");
        }

        public void RunRealCmd(string cmd, string arguments)
        {
            try
            {
                CreateAndStartCommand(cmd, arguments, true);
            }
            catch (Exception ex)
            {
                Trace.WriteLine(ex.Message);
            }
        }

        public void RunGitRealCmd(string arguments)
        {
            RunRealCmd(Settings.GitCommand, arguments);
        }

        public void RunRealCmdDetached(string cmd, string arguments)
        {
            try
            {
                CreateAndStartCommand(cmd, arguments, false);
            }
            catch (Exception ex)
            {
                Trace.WriteLine(ex.Message);
            }
        }

        private void CreateAndStartCommand(string cmd, string arguments, bool waitForExit)
        {
            GitCommandHelpers.SetEnvironmentVariable();

            Settings.GitLog.Log(cmd + " " + arguments);
            //process used to execute external commands

            var info = new ProcessStartInfo
                           {
                               UseShellExecute = true,
                               ErrorDialog = false,
                               RedirectStandardOutput = false,
                               RedirectStandardInput = false,
                               CreateNoWindow = false,
                               FileName = cmd,
                               Arguments = arguments,
                               WorkingDirectory = _workingdir,
                               WindowStyle = ProcessWindowStyle.Normal,
                               LoadUserProfile = true
                           };

            if (waitForExit)
            {
                using (var process = Process.Start(info))
                {
                    process.WaitForExit();
                }
            }
            else
            {
                Process.Start(info);
            }
        }

        public void StartExternalCommand(string cmd, string arguments)
        {
            try
            {
                GitCommandHelpers.SetEnvironmentVariable();

                var processInfo = new ProcessStartInfo
                                      {
                                          UseShellExecute = false,
                                          RedirectStandardOutput = false,
                                          FileName = cmd,
                                          WorkingDirectory = _workingdir,
                                          Arguments = arguments,
                                          CreateNoWindow = true
                                      };

                using (var process = new Process { StartInfo = processInfo })
                {
                    process.Start();
                }
            }
            catch (Exception ex)
            {
                MessageBox.Show(ex.ToString());
            }
        }

        [PermissionSetAttribute(SecurityAction.Demand, Name = "FullTrust")]
        public string RunCachableCmd(string cmd, string arguments, Encoding encoding)
        {
            if (encoding == null)
                encoding = Settings.Encoding;

            string output;
            if (GitCommandCache.TryGet(arguments, encoding, out output))
                return output;

            byte[] cmdout, cmderr;
            RunCmdByte(cmd, arguments, out cmdout, out cmderr);

            GitCommandCache.Add(arguments, cmdout, cmderr);

            return EncodingHelper.GetString(cmdout, cmderr, encoding);
        }

        [PermissionSetAttribute(SecurityAction.Demand, Name = "FullTrust")]
        public string RunCachableCmd(string cmd, string arguments)
        {
            return RunCachableCmd(cmd, arguments, Settings.Encoding);
        }

        [PermissionSetAttribute(SecurityAction.Demand, Name = "FullTrust")]
        public string RunCmd(string cmd, string arguments)
        {
            return RunCmd(cmd, arguments, string.Empty);
        }

        [PermissionSetAttribute(SecurityAction.Demand, Name = "FullTrust")]
        public string RunCmd(string cmd, string arguments, Encoding encoding)
        {
            return RunCmd(cmd, arguments, null, encoding);
        }

        [PermissionSetAttribute(SecurityAction.Demand, Name = "FullTrust")]
        public string RunCmd(string cmd, string arguments, string stdInput, Encoding encoding)
        {
            int exitCode;
            return RunCmd(cmd, arguments, out exitCode, stdInput, encoding);
        }

        [PermissionSetAttribute(SecurityAction.Demand, Name = "FullTrust")]
        public string RunCmd(string cmd, string arguments, string stdInput)
        {
            int exitCode;
            return RunCmd(cmd, arguments, out exitCode, stdInput);
        }

        [PermissionSetAttribute(SecurityAction.Demand, Name = "FullTrust")]
        public string RunCmd(string cmd, string arguments, out int exitCode)
        {
            return RunCmd(cmd, arguments, out exitCode, null);
        }

        [PermissionSetAttribute(SecurityAction.Demand, Name = "FullTrust")]
        public string RunCmd(string cmd, string arguments, out int exitCode, string stdInput)
        {
            return RunCmd(cmd, arguments, out exitCode, stdInput, Settings.Encoding);
        }

        [PermissionSetAttribute(SecurityAction.Demand, Name = "FullTrust")]
        public string RunCmd(string cmd, string arguments, out int exitCode, string stdInput, Encoding encoding)
        {
            byte[] output, error;
            exitCode = RunCmdByte(cmd, arguments, stdInput, out output, out error);
            return EncodingHelper.GetString(output, error, encoding);
        }

        private int RunCmdByte(string cmd, string arguments, out byte[] output, out byte[] error)
        {
            return RunCmdByte(cmd, arguments, null, out output, out error);
        }
        private int RunCmdByte(string cmd, string arguments, string stdInput, out byte[] output, out byte[] error)
        {
            try
            {
                GitCommandHelpers.SetEnvironmentVariable();
                arguments = arguments.Replace("$QUOTE$", "\\\"");
                int exitCode = GitCommandHelpers.CreateAndStartProcess(arguments, cmd, out output, out error, stdInput);
                return exitCode;
            }
            catch (Win32Exception)
            {
                output = error = null;
                return 1;
            }

        }

        public string RunGitCmd(string arguments, out int exitCode, string stdInput)
        {
            return RunGitCmd(arguments, out exitCode, stdInput, Settings.Encoding);
        }

        public string RunGitCmd(string arguments, out int exitCode, string stdInput, Encoding encoding)
        {
            return RunCmd(Settings.GitCommand, arguments, out exitCode, stdInput, encoding);
        }

        public string RunGitCmd(string arguments, out int exitCode)
        {
            return RunGitCmd(arguments, out exitCode, null);
        }

        public string RunGitCmd(string arguments, string stdInput)
        {
            int exitCode;
            return RunGitCmd(arguments, out exitCode, stdInput);
        }

        public string RunGitCmd(string arguments, string stdInput, Encoding encoding)
        {
            int exitCode;
            return RunGitCmd(arguments, out exitCode, stdInput, encoding);
        }

        public string RunGitCmd(string arguments)
        {
            return RunGitCmd(arguments, (string)null);
        }

        public string RunGitCmd(string arguments, Encoding encoding)
        {
            return RunGitCmd(arguments, null, encoding);
        }

        [PermissionSetAttribute(SecurityAction.Demand, Name = "FullTrust")]
        public void RunCmdAsync(string cmd, string arguments)
        {
            GitCommandHelpers.SetEnvironmentVariable();

            Settings.GitLog.Log(cmd + " " + arguments);
            //process used to execute external commands

            var info = new ProcessStartInfo
                           {
                               UseShellExecute = true,
                               ErrorDialog = true,
                               RedirectStandardOutput = false,
                               RedirectStandardInput = false,
                               RedirectStandardError = false,

                               LoadUserProfile = true,
                               CreateNoWindow = false,
                               FileName = cmd,
                               Arguments = arguments,
                               WorkingDirectory = _workingdir,
                               WindowStyle = ProcessWindowStyle.Hidden
                           };

            try
            {
                Process.Start(info);
            }
            catch (Win32Exception ex)
            {
                Trace.WriteLine(ex);
            }
        }

        public void EditNotes(string revision)
        {
            if (GitCommandHelpers.GetGlobalConfig().GetValue("core.editor").ToLower().Contains("gitextensions") ||
                GetLocalConfig().GetValue("core.editor").ToLower().Contains("gitextensions") ||
                GitCommandHelpers.GetGlobalConfig().GetValue("core.editor").ToLower().Contains("notepad") ||
                GetLocalConfig().GetValue("core.editor").ToLower().Contains("notepad") ||
                GitCommandHelpers.GetGlobalConfig().GetValue("core.editor").ToLower().Contains("notepad++") ||
                GetLocalConfig().GetValue("core.editor").ToLower().Contains("notepad++"))
            {
                RunGitCmd("notes edit " + revision);
            }
            else
            {
                RunRealCmd(Settings.GitCommand, "notes edit " + revision);
            }
        }

        public bool InTheMiddleOfConflictedMerge()
        {
            return !string.IsNullOrEmpty(RunGitCmd("ls-files -z --unmerged"));
        }

        public List<GitItem> GetConflictedFiles()
        {
            var unmergedFiles = new List<GitItem>();

            var fileName = "";
            foreach (var file in GetUnmergedFileListing())
            {
                if (file.IndexOf('\t') <= 0)
                    continue;
                if (file.Substring(file.IndexOf('\t') + 1) == fileName)
                    continue;
                fileName = file.Substring(file.IndexOf('\t') + 1);
                unmergedFiles.Add(new GitItem { FileName = fileName });
            }

            return unmergedFiles;
        }

        private IEnumerable<string> GetUnmergedFileListing()
        {
            return RunGitCmd("ls-files -z --unmerged").Split(new[] { '\0', '\n' }, StringSplitOptions.RemoveEmptyEntries);
        }

        public bool HandleConflictSelectBase(string fileName)
        {
            if (!HandleConflictsSaveSide(fileName, fileName, "1"))
                return false;

            RunGitCmd("add -- \"" + fileName + "\"");
            return true;
        }

        public bool HandleConflictSelectLocal(string fileName)
        {
            if (!HandleConflictsSaveSide(fileName, fileName, "2"))
                return false;

            RunGitCmd("add -- \"" + fileName + "\"");
            return true;
        }

        public bool HandleConflictSelectRemote(string fileName)
        {
            if (!HandleConflictsSaveSide(fileName, fileName, "3"))
                return false;

            RunGitCmd("add -- \"" + fileName + "\"");
            return true;
        }

        public bool HandleConflictsSaveSide(string fileName, string saveAs, string side)
        {
            Directory.SetCurrentDirectory(_workingdir);

            side = GetSide(side);

            fileName = FixPath(fileName);
            var unmerged = RunGitCmd("ls-files -z --unmerged \"" + fileName + "\"").Split(new char[] { '\0', '\n' }, StringSplitOptions.RemoveEmptyEntries);

            foreach (var file in unmerged)
            {
                string fileStage = null;
                int findSecondWhitespace = file.IndexOfAny(new[] { ' ', '\t' });
                if (findSecondWhitespace >= 0) fileStage = file.Substring(findSecondWhitespace).Trim();
                findSecondWhitespace = fileStage.IndexOfAny(new[] { ' ', '\t' });
                if (findSecondWhitespace >= 0) fileStage = fileStage.Substring(findSecondWhitespace).Trim();
                if (string.IsNullOrEmpty(fileStage))
                    continue;
                if (fileStage.Trim()[0] != side[0])
                    continue;


                var fileline = file.Split(new[] { ' ', '\t' });
                if (fileline.Length < 3)
                    continue;
                Directory.SetCurrentDirectory(_workingdir);
                SaveBlobAs(saveAs, fileline[1]);
                return true;
            }
            return false;
        }

        public void SaveBlobAs(string saveAs, string blob)
        {
            using (var ms = (MemoryStream)GetFileStream(blob)) //Ugly, has implementation info.
            {
                ConfigFile localConfig = GetLocalConfig();
                bool convertcrlf = localConfig.HasValue("core.autocrlf")
                    ? localConfig.GetValue("core.autocrlf").Equals("true", StringComparison.OrdinalIgnoreCase)
                    : GitCommandHelpers.GetGlobalConfig().GetValue("core.autocrlf").Equals("true", StringComparison.OrdinalIgnoreCase);

                byte[] buf = ms.ToArray();
                if (convertcrlf)
                {
                    if (!FileHelper.IsBinaryFile(saveAs) && !FileHelper.IsBinaryFileAccordingToContent(buf))
                    {
                        StreamReader reader = new StreamReader(ms, Settings.Encoding);
                        String sfileout = reader.ReadToEnd();
                        sfileout = sfileout.Replace("\r\n", "\n").Replace("\r", "\n").Replace("\n", "\r\n");
                        buf = Settings.Encoding.GetBytes(sfileout);
                    }
                }

                using (FileStream fileOut = File.Create(saveAs))
                {
                    fileOut.Write(buf, 0, buf.Length);
                }
            }
        }

        private static string GetSide(string side)
        {
            if (side.Equals("REMOTE", StringComparison.CurrentCultureIgnoreCase))
                side = "3";
            if (side.Equals("LOCAL", StringComparison.CurrentCultureIgnoreCase))
                side = "2";
            if (side.Equals("BASE", StringComparison.CurrentCultureIgnoreCase))
                side = "1";
            return side;
        }

        public string[] GetConflictedFiles(string filename)
        {
            Directory.SetCurrentDirectory(_workingdir);

            filename = FixPath(filename);

            string[] fileNames =
                {
                    filename + ".BASE",
                    filename + ".LOCAL",
                    filename + ".REMOTE"
                };

            var unmerged = RunGitCmd("ls-files -z --unmerged \"" + filename + "\"").Split(new char[] { '\0', '\n' }, StringSplitOptions.RemoveEmptyEntries);

            foreach (var file in unmerged)
            {
                string fileStage = null;
                int findSecondWhitespace = file.IndexOfAny(new[] { ' ', '\t' });
                if (findSecondWhitespace >= 0) fileStage = file.Substring(findSecondWhitespace).Trim();
                findSecondWhitespace = fileStage.IndexOfAny(new[] { ' ', '\t' });
                if (findSecondWhitespace >= 0) fileStage = fileStage.Substring(findSecondWhitespace).Trim();
                if (string.IsNullOrEmpty(fileStage))
                    continue;

                int stage;
                if (!Int32.TryParse(fileStage.Trim()[0].ToString(), out stage))
                    continue;

                var tempFile = RunGitCmd("checkout-index --temp --stage=" + stage + " -- " + "\"" + filename + "\"");
                tempFile = tempFile.Split('\t')[0];
                tempFile = Path.Combine(_workingdir, tempFile);

                var newFileName = Path.Combine(_workingdir, fileNames[stage - 1]);
                try
                {
                    fileNames[stage - 1] = newFileName;
                    var index = 1;
                    while (File.Exists(fileNames[stage - 1]) && index < 50)
                    {
                        fileNames[stage - 1] = newFileName + index;
                        index++;
                    }
                    File.Move(tempFile, fileNames[stage - 1]);
                }
                catch (Exception ex)
                {
                    Trace.WriteLine(ex);
                }
            }

            if (!File.Exists(fileNames[0])) fileNames[0] = null;
            if (!File.Exists(fileNames[1])) fileNames[1] = null;
            if (!File.Exists(fileNames[2])) fileNames[2] = null;

            return fileNames;
        }

        public string[] GetConflictedFileNames(string filename)
        {
            filename = FixPath(filename);

            var fileNames = new string[3];

            var unmerged = RunGitCmd("ls-files -z --unmerged \"" + filename + "\"").Split(new[] { '\0', '\n' }, StringSplitOptions.RemoveEmptyEntries);

            foreach (var file in unmerged)
            {
                int findSecondWhitespace = file.IndexOfAny(new[] { ' ', '\t' });
                string fileStage = findSecondWhitespace >= 0 ? file.Substring(findSecondWhitespace).Trim() : "";

                findSecondWhitespace = fileStage.IndexOfAny(new[] { ' ', '\t' });

                fileStage = findSecondWhitespace >= 0 ? fileStage.Substring(findSecondWhitespace).Trim() : "";

                int stage;
                if (Int32.TryParse(fileStage.Trim()[0].ToString(), out stage) && stage >= 1 && stage <= 3 && fileStage.Length > 2)
                {
                    fileNames[stage - 1] = fileStage.Substring(2);
                }
            }

            return fileNames;
        }

        public static string GetGitDirectory(string repositoryPath)
        {
            if (File.Exists(repositoryPath + ".git"))
            {
                var lines = File.ReadAllLines(repositoryPath + ".git");
                foreach (string line in lines)
                {
                    if (line.StartsWith("gitdir:"))
                    {
                        string path = line.Substring(7).Trim().Replace('/', '\\');
                        return path + Settings.PathSeparator;
                    }
                }
            }
            return repositoryPath + ".git" + Settings.PathSeparator;
        }

        public string GetMergeMessage()
        {
            var file = GetGitDirectory() + "MERGE_MSG";

            return
                File.Exists(file)
                    ? File.ReadAllText(file)
                    : "";
        }

        public void RunGitK()
        {
            if (Settings.RunningOnUnix())
            {
                RunRealCmdDetached("gitk", "");
            }
            else
            {
                StartExternalCommand("cmd.exe", "/c \"\"" + Settings.GitCommand.Replace("git.cmd", "gitk.cmd")
                                                              .Replace("bin\\git.exe", "cmd\\gitk.cmd")
                                                              .Replace("bin/git.exe", "cmd/gitk.cmd") + "\" --branches --tags --remotes\"");
            }
        }

        public void RunGui()
        {
            if (Settings.RunningOnUnix())
            {
                RunRealCmdDetached("git", "gui");
            }
            else
            {
                StartExternalCommand("cmd.exe", "/c \"\"" + Settings.GitCommand + "\" gui\"");
            }
        }

        public void RunBash()
        {
            if (Settings.RunningOnUnix())
            {
                string[] termEmuCmds =
                {
                    "gnome-terminal",
                    "konsole",
                    "Terminal",
                    "xterm"
                };

                string args = "";
                string cmd = termEmuCmds.FirstOrDefault(termEmuCmd => !string.IsNullOrEmpty(RunCmd("which", termEmuCmd)));

                if (string.IsNullOrEmpty(cmd))
                {
                    cmd = "bash";
                    args = "--login -i";
                }

                RunRealCmdDetached(cmd, args);
            }
            else
            {
                if (File.Exists(Settings.GitBinDir + "bash.exe"))
                    RunRealCmdDetached("cmd.exe", "/c \"\"" + Settings.GitBinDir + "bash\" --login -i\"");
                else
                    RunRealCmdDetached("cmd.exe", "/c \"\"" + Settings.GitBinDir + "sh\" --login -i\"");
            }
        }

        public string Init(bool bare, bool shared)
        {
            if (bare && shared)
                return RunGitCmd("init --bare --shared=all");
            if (bare)
                return RunGitCmd("init --bare");
            return RunGitCmd("init");
        }

        public bool IsMerge(string commit)
        {
            string output = RunGitCmd("log -n 1 --format=format:%P \"" + commit + "\"");
            string[] parents = output.Split(' ');
            if (parents.Length > 1) return true;
            return false;
        }

        public GitRevision[] GetParents(string commit)
        {
            string output = RunGitCmd("log -n 1 --format=format:%P \"" + commit + "\"");
            string[] Parents = output.Split(' ');
            var ParentsRevisions = new GitRevision[Parents.Length];
            for (int i = 0; i < Parents.Length; i++)
            {
                const string formatString =
                    /* Tree           */ "%T%n" +
                    /* Author Name    */ "%aN%n" +
                    /* Author Date    */ "%ai%n" +
                    /* Committer Name */ "%cN%n" +
                    /* Committer Date */ "%ci%n" +
                    /* Commit Message */ "%s";
                string cmd = "log -n 1 --format=format:" + formatString + " " + Parents[i];
                var RevInfo = RunGitCmd(cmd);
                string[] Infos = RevInfo.Split('\n');
                var Revision = new GitRevision(Parents[i])
                {
                    TreeGuid = Infos[0],
                    Author = Infos[1],
                    Committer = Infos[3],
                    Message = Infos[5]
                };
                DateTime Date;
                DateTime.TryParse(Infos[2], out Date);
                Revision.AuthorDate = Date;
                DateTime.TryParse(Infos[4], out Date);
                Revision.CommitDate = Date;
                ParentsRevisions[i] = Revision;
            }
            return ParentsRevisions;
        }

        public string CherryPick(string cherry, bool commit, string arguments)
        {
            return RunGitCmd(GitCommandHelpers.CherryPickCmd(cherry, commit, arguments));
        }

        public string ShowSha1(string sha1)
        {
            return this.RunCachableCmd(Settings.GitCommand, "show --encoding=" + Settings.Encoding.HeaderName + " " + sha1);
        }

        public string UserCommitCount()
        {
            return RunGitCmd("shortlog -s -n");
        }

        public string DeleteBranch(string branchName, bool force, bool remoteBranch)
        {
            return RunGitCmd(GitCommandHelpers.DeleteBranchCmd(branchName, force, remoteBranch));
        }

        public string DeleteTag(string tagName)
        {
            return RunGitCmd(GitCommandHelpers.DeleteTagCmd(tagName));
        }

        public string GetCurrentCheckout()
        {
            return RunGitCmd("log -g -1 HEAD --pretty=format:%H");
        }

        public string GetSuperprojectCurrentCheckout()
        {
            if (_superprojectModule == null)
                return "";

            var lines = _superprojectModule.RunGitCmd("submodule status --cached " + _submoduleName).Split('\n');

            if (lines.Length == 0)
                return "";

            string submodule = lines[0];
            if (submodule.Length < 43)
                return "";

            var currentCommitGuid = submodule.Substring(1, 40).Trim();
            return currentCommitGuid;
        }

        public int CommitCount()
        {
            int count;
            var arguments = "/c \"\"" + Settings.GitCommand + "\" rev-list --all --abbrev-commit | wc -l\"";
            return
                int.TryParse(RunCmd("cmd.exe", arguments), out count)
                    ? count
                    : 0;
        }

        public bool IsMergeCommit(string commitId)
        {
            return ExistsMergeCommit(commitId + "~1", commitId);
        }

        public bool ExistsMergeCommit(string startRev, string endRev)
        {
            string revisions = RunGitCmd("rev-list --parents --no-walk " + startRev + ".." + endRev);
            string[] revisionsTab = revisions.Split('\n');
            return revisionsTab.Any(parents => parents.Split(' ').Length > 2);
        }

        public string GetSubmoduleRemotePath(string name)
        {
            var configFile = new ConfigFile(_workingdir + ".gitmodules");
            return configFile.GetValue("submodule." + name.Trim() + ".url").Trim();
        }

        public string GetSubmoduleLocalPath(string name)
        {
            var configFile = new ConfigFile(_workingdir + ".gitmodules");
            return configFile.GetValue("submodule." + name.Trim() + ".path").Trim();
        }

        public string GetSubmoduleFullPath(string name)
        {
            return _workingdir + FixPath(GetSubmoduleLocalPath(name)) + Settings.PathSeparator;
        }

        public string FindGitSuperprojectPath(out string submoduleName)
        {
            submoduleName = null;
            if (String.IsNullOrEmpty(_workingdir))
                return null;

            string superprojectPath = null;
            if (File.Exists(_workingdir + ".git"))
            {
                var lines = File.ReadAllLines(_workingdir + ".git");
                foreach (string line in lines)
                {
                    if (line.StartsWith("gitdir:"))
                    {
                        string gitpath = line.Substring(7).Trim();
                        int pos = gitpath.IndexOf("/.git/");
                        if (pos != -1)
                        {
                            gitpath = gitpath.Substring(0, pos + 1).Replace('/', '\\');
                            if (File.Exists(gitpath + ".gitmodules") && ValidWorkingDir(gitpath))
                                superprojectPath = gitpath;
                        }
                    }
                }
            }

            string currentPath = Path.GetDirectoryName(_workingdir); // remove last slash
            if (!string.IsNullOrEmpty(currentPath) &&
                superprojectPath == null)
            {
                string path = Path.GetDirectoryName(currentPath);
                if (!string.IsNullOrEmpty(path) &&
                    (!File.Exists(path + Settings.PathSeparator + ".gitmodules") || !ValidWorkingDir(path + Settings.PathSeparator)))
                {
                    // Check upper directory
                    path = Path.GetDirectoryName(path);
                    if (!File.Exists(path + Settings.PathSeparator + ".gitmodules") || !ValidWorkingDir(path + Settings.PathSeparator))
                        return null;
                }
                superprojectPath = path + Settings.PathSeparator;
            }

            if (!string.IsNullOrEmpty(superprojectPath))
            {
                var localPath = currentPath.Substring(superprojectPath.Length);
                var configFile = new ConfigFile(superprojectPath + ".gitmodules");
                foreach (ConfigSection configSection in configFile.GetConfigSections())
                {
                    if (configSection.GetValue("path") == localPath)
                    {
                        submoduleName = configSection.SubSection;
                        return superprojectPath;
                    }
                }
            }

            return null;
        }

        internal static GitSubmodule CreateGitSubmodule(string submodule)
        {
            var gitSubmodule =
                new GitSubmodule
                    {
                        Initialized = submodule[0] != '-',
                        UpToDate = submodule[0] != '+',
                        CurrentCommitGuid = submodule.Substring(1, 40).Trim()
                    };

            var name = submodule.Substring(42).Trim();
            if (name.Contains("("))
            {
                gitSubmodule.Name = name.Substring(0, name.IndexOf("(")).TrimEnd();
                gitSubmodule.Branch = name.Substring(name.IndexOf("(")).Trim(new[] { '(', ')', ' ' });
            }
            else
                gitSubmodule.Name = name;
            return gitSubmodule;
        }

        public string GetSubmoduleSummary(string submodule)
        {
            var arguments = string.Format("submodule summary {0}", submodule);
            return RunGitCmd(arguments);
        }

        public string Stash()
        {
            var arguments = "stash save";
            if (Settings.IncludeUntrackedFilesInAutoStash)
                arguments += " -u";
            return RunGitCmd(arguments);
        }

        public string StashApply()
        {
            return RunGitCmd("stash apply");
        }

        public string StashClear()
        {
            return RunGitCmd("stash clear");
        }

        public string ResetSoft(string commit)
        {
            return ResetSoft(commit, "");
        }

        public string ResetMixed(string commit)
        {
            return ResetMixed(commit, "");
        }

        public string ResetHard(string commit)
        {
            return ResetHard(commit, "");
        }

        public string ResetSoft(string commit, string file)
        {
            var args = "reset --soft";

            if (!string.IsNullOrEmpty(commit))
                args += " \"" + commit + "\"";

            if (!string.IsNullOrEmpty(file))
                args += " -- \"" + file + "\"";

            return RunGitCmd(args);
        }

        public string ResetMixed(string commit, string file)
        {
            var args = "reset --mixed";

            if (!string.IsNullOrEmpty(commit))
                args += " \"" + commit + "\"";

            if (!string.IsNullOrEmpty(file))
                args += " -- \"" + file + "\"";

            return RunGitCmd(args);
        }

        public string ResetHard(string commit, string file)
        {
            var args = "reset --hard";

            if (!string.IsNullOrEmpty(commit))
                args += " \"" + commit + "\"";

            if (!string.IsNullOrEmpty(file))
                args += " -- \"" + file + "\"";

            return RunGitCmd(args);
        }

        public string ResetFile(string file)
        {
            file = FixPath(file);
            return RunGitCmd("checkout-index --index --force -- \"" + file + "\"");
        }


        public string FormatPatch(string from, string to, string output, int start)
        {
            output = FixPath(output);

            var result = RunCmd(Settings.GitCommand,
                                "format-patch -M -C -B --start-number " + start + " \"" + from + "\"..\"" + to +
                                "\" -o \"" + output + "\"");

            return result;
        }

        public string FormatPatch(string from, string to, string output)
        {
            output = FixPath(output);

            var result = RunCmd(Settings.GitCommand,
                                "format-patch -M -C -B \"" + from + "\"..\"" + to + "\" -o \"" + output + "\"");

            return result;
        }


        public string Tag(string tagName, string revision, bool annotation)
        {
            return annotation
                ? RunCmd(Settings.GitCommand,
                                "tag \"" + tagName.Trim() + "\" -a -F \"" + WorkingDirGitDir() +
                                "\\TAGMESSAGE\" -- \"" + revision + "\"")
                : RunGitCmd("tag \"" + tagName.Trim() + "\" \"" + revision + "\"");
        }

        public string Branch(string branchName, string revision, bool checkout)
        {
            return RunGitCmd(GitCommandHelpers.BranchCmd(branchName, revision, checkout));
        }

        public string Push(string path)
        {
            return RunGitCmd("push \"" + FixPath(path).Trim() + "\"");
        }

        public bool StartPageantForRemote(string remote)
        {
            var sshKeyFile = GetPuttyKeyFileForRemote(remote);
            if (string.IsNullOrEmpty(sshKeyFile))
                return false;

            StartPageantWithKey(sshKeyFile);
            return true;
        }

        public void StartPageantWithKey(string sshKeyFile)
        {
            StartExternalCommand(Settings.Pageant, "\"" + sshKeyFile + "\"");
        }

        public string GetPuttyKeyFileForRemote(string remote)
        {
            if (string.IsNullOrEmpty(remote) ||
                string.IsNullOrEmpty(Settings.Pageant) ||
                !Settings.AutoStartPageant ||
                !GitCommandHelpers.Plink())
                return "";

            return GetSetting("remote." + remote + ".puttykeyfile");
        }

        public string Fetch(string remote, string branch)
        {
            remote = FixPath(remote);

            Directory.SetCurrentDirectory(_workingdir);

            RunRealCmd("cmd.exe", " /k \"\"" + Settings.GitCommand + "\" " + FetchCmd(remote, null, branch) + "\"");

            return "Done";
        }

        public static bool PathIsUrl(string path)
        {
            return path.Contains(Settings.PathSeparator.ToString()) || path.Contains(Settings.PathSeparatorWrong.ToString());
        }

        public string FetchCmd(string remote, string remoteBranch, string localBranch)
        {
            if (string.IsNullOrEmpty(remote) && string.IsNullOrEmpty(remoteBranch) && string.IsNullOrEmpty(localBranch))
                return "fetch";

            return "fetch " + GetFetchArgs(remote, remoteBranch, localBranch);
        }

        public string Pull(string remote, string remoteBranch, string localBranch, bool rebase)
        {
            remote = FixPath(remote);

            Directory.SetCurrentDirectory(_workingdir);

            RunRealCmd("cmd.exe", " /k \"\"" + Settings.GitCommand + "\" " + PullCmd(remote, localBranch, remoteBranch, rebase) + "\"");

            return "Done";
        }

        public string PullCmd(string remote, string remoteBranch, string localBranch, bool rebase)
        {
            if (rebase && !string.IsNullOrEmpty(remoteBranch))
                return "pull --rebase " + remote + " refs/heads/" + remoteBranch;

            if (rebase)
                return "pull --rebase " + remote;

            return "pull " + GetFetchArgs(remote, remoteBranch, localBranch);
        }

        private string GetFetchArgs(string remote, string remoteBranch, string localBranch)
        {
            remote = FixPath(remote);

            //Remove spaces... 
            if (remoteBranch != null)
                remoteBranch = remoteBranch.Replace(" ", "");
            if (localBranch != null)
                localBranch = localBranch.Replace(" ", "");

            string remoteBranchArguments;

            if (string.IsNullOrEmpty(remoteBranch))
                remoteBranchArguments = "";
            else
                remoteBranchArguments = "+refs/heads/" + remoteBranch + "";

            string localBranchArguments;
            var remoteUrl = GetSetting("remote." + remote + ".url");

            if (PathIsUrl(remote) && !string.IsNullOrEmpty(localBranch) && string.IsNullOrEmpty(remoteUrl))
                localBranchArguments = ":refs/heads/" + localBranch + "";
            else if (string.IsNullOrEmpty(localBranch) || PathIsUrl(remote) || string.IsNullOrEmpty(remoteUrl))
                localBranchArguments = "";
            else
                localBranchArguments = ":" + "refs/remotes/" + remote.Trim() + "/" + localBranch + "";

            var progressOption = "";
            if (GitCommandHelpers.VersionInUse.FetchCanAskForProgress)
                progressOption = "--progress ";

            return progressOption + "\"" + remote.Trim() + "\" " + remoteBranchArguments + localBranchArguments;
        }

        public string ContinueRebase()
        {
            Directory.SetCurrentDirectory(_workingdir);

            var result = RunGitCmd(GitCommandHelpers.ContinueRebaseCmd());

            return result;
        }

        public string SkipRebase()
        {
            Directory.SetCurrentDirectory(_workingdir);

            var result = RunGitCmd(GitCommandHelpers.SkipRebaseCmd());

            return result;
        }

        public string GetRebaseDir()
        {
            string gitDirectory = GetGitDirectory();
            if (Directory.Exists(gitDirectory + "rebase-merge" + Settings.PathSeparator))
                return gitDirectory + "rebase-merge" + Settings.PathSeparator;
            if (Directory.Exists(gitDirectory + "rebase-apply" + Settings.PathSeparator))
                return gitDirectory + "rebase-apply" + Settings.PathSeparator;
            if (Directory.Exists(gitDirectory + "rebase" + Settings.PathSeparator))
                return gitDirectory + "rebase" + Settings.PathSeparator;

            return "";
        }

        public bool InTheMiddleOfBisect()
        {
            return File.Exists(WorkingDirGitDir() + Settings.PathSeparator + "BISECT_START");
        }


        public bool InTheMiddleOfRebase()
        {
            return !File.Exists(GetRebaseDir() + "applying") &&
                   Directory.Exists(GetRebaseDir());
        }

        public bool InTheMiddleOfPatch()
        {
            return !File.Exists(GetRebaseDir() + "rebasing") &&
                   Directory.Exists(GetRebaseDir());
        }


        public string GetNextRebasePatch()
        {
            var file = GetRebaseDir() + "next";
            return File.Exists(file) ? File.ReadAllText(file).Trim() : "";
        }

        public List<PatchFile> GetRebasePatchFiles()
        {
            var patchFiles = new List<PatchFile>();

            var nextFile = GetNextRebasePatch();

            int next;
            int.TryParse(nextFile, out next);


            var files = new string[0];
            if (Directory.Exists(GetRebaseDir()))
                files = Directory.GetFiles(GetRebaseDir());

            foreach (var fullFileName in files)
            {
                int n;
                var file = fullFileName.Substring(fullFileName.LastIndexOf(Settings.PathSeparator) + 1);
                if (!int.TryParse(file, out n))
                    continue;

                var patchFile =
                    new PatchFile
                        {
                            Name = file,
                            FullName = fullFileName,
                            IsNext = n == next,
                            IsSkipped = n < next
                        };

                if (File.Exists(GetRebaseDir() + file))
                {
                    foreach (var line in File.ReadAllLines(GetRebaseDir() + file))
                    {
                        if (line.StartsWith("From: "))
                            if (line.IndexOf('<') > 0 && line.IndexOf('<') < line.Length)
                                patchFile.Author = line.Substring(6, line.IndexOf('<') - 6).Trim();
                            else
                                patchFile.Author = line.Substring(6).Trim();

                        if (line.StartsWith("Date: "))
                            if (line.IndexOf('+') > 0 && line.IndexOf('<') < line.Length)
                                patchFile.Date = line.Substring(6, line.IndexOf('+') - 6).Trim();
                            else
                                patchFile.Date = line.Substring(6).Trim();


                        if (line.StartsWith("Subject: ")) patchFile.Subject = line.Substring(9).Trim();

                        if (!string.IsNullOrEmpty(patchFile.Author) &&
                            !string.IsNullOrEmpty(patchFile.Date) &&
                            !string.IsNullOrEmpty(patchFile.Subject))
                            break;
                    }
                }

                patchFiles.Add(patchFile);
            }

            return patchFiles;
        }

        public string Rebase(string branch)
        {
            Directory.SetCurrentDirectory(_workingdir);

            return RunGitCmd(GitCommandHelpers.RebaseCmd(branch, false, false, false));
        }

        public string AbortRebase()
        {
            Directory.SetCurrentDirectory(_workingdir);

            return RunGitCmd(GitCommandHelpers.AbortRebaseCmd());
        }

        public string Resolved()
        {
            Directory.SetCurrentDirectory(_workingdir);

            return RunGitCmd(GitCommandHelpers.ResolvedCmd());
        }

        public string Skip()
        {
            Directory.SetCurrentDirectory(_workingdir);

            return RunGitCmd(GitCommandHelpers.SkipCmd());
        }

        public string Abort()
        {
            Directory.SetCurrentDirectory(_workingdir);

            return RunGitCmd(GitCommandHelpers.AbortCmd());
        }

        public string Commit(bool amend)
        {
            return Commit(amend, "");
        }

        public string Commit(bool amend, string author)
        {
            return RunGitCmd(CommitCmd(amend, author));
        }

        public string CommitCmd(bool amend)
        {
            return CommitCmd(amend, "");
        }

        public string CommitCmd(bool amend, string author)
        {
            string command = "commit";
            if (amend)
                command += " --amend";

            if (!string.IsNullOrEmpty(author))
                command += " --author=\"" + author + "\"";

            var path = WorkingDirGitDir() + Settings.PathSeparator + "COMMITMESSAGE\"";
            command += " -F \"" + path;

            return command;
        }

        public string Patch(string patchFile)
        {
            Directory.SetCurrentDirectory(_workingdir);

            return RunGitCmd(GitCommandHelpers.PatchCmd(FixPath(patchFile)));
        }

        public string UpdateRemotes()
        {
            return RunGitCmd("remote update");
        }

        public string RemoveRemote(string name)
        {
            return RunGitCmd("remote rm \"" + name + "\"");
        }

        public string RenameRemote(string name, string newName)
        {
            return RunGitCmd("remote rename \"" + name + "\" \"" + newName + "\"");
        }

        public string Rename(string name, string newName)
        {
            return RunGitCmd("branch -m \"" + name + "\" \"" + newName + "\"");
        }

        public string AddRemote(string name, string path)
        {
            var location = FixPath(path);

            if (string.IsNullOrEmpty(name))
                return "Please enter a name.";

            return
                string.IsNullOrEmpty(location)
                    ? RunGitCmd(string.Format("remote add \"{0}\" \"\"", name))
                    : RunGitCmd(string.Format("remote add \"{0}\" \"{1}\"", name, location));
        }

        public string[] GetRemotes()
        {
            return GetRemotes(true);
        }

        public string[] GetRemotes(bool allowEmpty)
        {
            string remotes = RunGitCmd("remote show");
            return allowEmpty ? remotes.Split('\n') : remotes.Split(new char[] { '\n' }, StringSplitOptions.RemoveEmptyEntries);
        }

        public ConfigFile GetLocalConfig()
        {
            return new ConfigFile(WorkingDirGitDir() + Settings.PathSeparator + "config");
        }

        public string GetSetting(string setting)
        {
            var configFile = GetLocalConfig();
            return configFile.GetValue(setting);
        }

        public string GetEffectiveSetting(string setting)
        {
            var localConfig = GetLocalConfig();
            if (localConfig.HasValue(setting))
                return localConfig.GetValue(setting);

            return GitCommandHelpers.GetGlobalConfig().GetValue(setting);
        }

        public void UnsetSetting(string setting)
        {
            var configFile = GetLocalConfig();
            configFile.RemoveSetting(setting);
            configFile.Save();
        }

        public void SetSetting(string setting, string value)
        {
            var configFile = GetLocalConfig();
            configFile.SetValue(setting, value);
            configFile.Save();
        }

        public List<Patch> GetStashedItems(string stashName)
        {
            var patchManager = new PatchManager();
            patchManager.LoadPatch(RunGitCmd("stash show -p " + stashName), false);

            return patchManager.Patches;
        }

        public List<GitStash> GetStashes()
        {
            var list = RunGitCmd("stash list").Split('\n');

            var stashes = new List<GitStash>();
            foreach (var stashString in list)
            {
                if (stashString.IndexOf(':') <= 0)
                    continue;

                var stash = new GitStash
                        {
                            Name = stashString.Substring(0, stashString.IndexOf(':')).Trim()
                        };

                if (stashString.IndexOf(':') + 1 < stashString.Length)
                    stash.Message = stashString.Substring(stashString.IndexOf(':') + 1).Trim();

                stashes.Add(stash);
            }

            return stashes;
        }

        public Patch GetSingleDiff(string @from, string to, string fileName, string oldFileName, string extraDiffArguments, Encoding encoding)
        {
            if (!string.IsNullOrEmpty(fileName))
                fileName = string.Concat("\"", FixPath(fileName), "\"");

            if (!string.IsNullOrEmpty(oldFileName))
                oldFileName = string.Concat("\"", FixPath(oldFileName), "\"");

            from = FixPath(from);
            to = FixPath(to);

            if (Settings.UsePatienceDiffAlgorithm)
                extraDiffArguments = string.Concat(extraDiffArguments, " --patience");

            var patchManager = new PatchManager();
            var arguments = string.Format("diff{0} -M -C \"{1}\" \"{2}\" -- {3} {4}", extraDiffArguments, to, from, fileName, oldFileName);
            patchManager.LoadPatch(this.RunCachableCmd(Settings.GitCommand, arguments, encoding), false);

            return patchManager.Patches.Count > 0 ? patchManager.Patches[0] : null;
        }

        public Patch GetSingleDiff(string @from, string to, string fileName, string extraDiffArguments, Encoding encoding)
        {
            return this.GetSingleDiff(from, to, fileName, null, extraDiffArguments, encoding);
        }

        public List<Patch> GetDiff(string from, string to, string extraDiffArguments)
        {
            if (Settings.UsePatienceDiffAlgorithm)
                extraDiffArguments = string.Concat(extraDiffArguments, " --patience");

            var patchManager = new PatchManager();
            var arguments = string.Format("diff{0} \"{1}\" \"{2}\"", extraDiffArguments, from, to);
            patchManager.LoadPatch(this.RunCachableCmd(Settings.GitCommand, arguments), false);

            return patchManager.Patches;
        }

        public List<GitItemStatus> GetDiffFiles(string from, string to)
        {
            return GetDiffFiles(from, to, false);
        }

        public List<GitItemStatus> GetDiffFiles(string from, string to, bool noCache)
        {
            string cmd = "diff -M -C -z --name-status \"" + to + "\" \"" + from + "\"";
            string result = noCache ? RunGitCmd(cmd) : this.RunCachableCmd(Settings.GitCommand, cmd);
            return GitCommandHelpers.GetAllChangedFilesFromString(result, true);
        }

        public List<GitItemStatus> GetUntrackedFiles()
        {
            var status = RunCmd(Settings.GitCommand,
                                "ls-files -z --others --directory --no-empty-directory --exclude-standard");

            return status.Split(new char[] { '\0', '\n' }, StringSplitOptions.RemoveEmptyEntries)
                .Select(statusString => statusString.Trim())
                .Where(statusString => !string.IsNullOrEmpty(statusString))
                .Select(statusString => new GitItemStatus
            {
                IsNew = true,
                IsChanged = false,
                IsDeleted = false,
                IsTracked = false,
                Name = statusString
            })
                .ToList();

        }

        public List<GitItemStatus> GetAllChangedFiles()
        {
            var status = RunGitCmd(GitCommandHelpers.GetAllChangedFilesCmd(true, true));

            return GitCommandHelpers.GetAllChangedFilesFromString(status);
        }

        public List<GitItemStatus> GetTrackedChangedFiles()
        {
            var status = RunGitCmd(GitCommandHelpers.GetAllChangedFilesCmd(true, false));

            return GitCommandHelpers.GetAllChangedFilesFromString(status);
        }

        public List<GitItemStatus> GetDeletedFiles()
        {
            var status = RunGitCmd("ls-files -z --deleted --exclude-standard");

            var statusStrings = status.Split(new char[] { '\0', '\n' }, StringSplitOptions.RemoveEmptyEntries);

            var gitItemStatusList = new List<GitItemStatus>();

            foreach (var statusString in statusStrings)
            {
                if (string.IsNullOrEmpty(statusString.Trim()))
                    continue;
                gitItemStatusList.Add(
                    new GitItemStatus
                        {
                            IsNew = false,
                            IsChanged = false,
                            IsDeleted = true,
                            IsTracked = true,
                            Name = statusString.Trim()
                        });
            }

            return gitItemStatusList;
        }

        public bool FileIsStaged(string filename)
        {
            var status = RunGitCmd("diff -z --cached --numstat -- \"" + filename + "\"");
            return !string.IsNullOrEmpty(status);
        }

        public List<GitItemStatus> GetStagedFiles()
        {
            string status = RunGitCmd("diff -M -C -z --cached --name-status");

            if (true && status.Length < 50 && status.Contains("fatal: No HEAD commit to compare"))
            {
                //This command is a little more expensive because it will return both staged and unstaged files
                string command = GitCommandHelpers.GetAllChangedFilesCmd(true, false);
                status = RunGitCmd(command);
                List<GitItemStatus> stagedFiles = GitCommandHelpers.GetAllChangedFilesFromString(status, false);
                return stagedFiles.Where(f => f.IsStaged).ToList<GitItemStatus>();
            }

            return GitCommandHelpers.GetAllChangedFilesFromString(status, true);
        }

        public List<GitItemStatus> GitStatus()
        {
            return GitStatus(UntrackedFilesMode.Default, 0);
        }

        public List<GitItemStatus> GitStatus(UntrackedFilesMode untrackedFilesMode, IgnoreSubmodulesMode ignoreSubmodulesMode)
        {
            if (!GitCommandHelpers.VersionInUse.SupportGitStatusPorcelain)
                throw new Exception("The version of git you are using is not supported for this action. Please upgrade to git 1.7.3 or newer.");

            string command = GitCommandHelpers.GetAllChangedFilesCmd(true, untrackedFilesMode, ignoreSubmodulesMode);
            string status = RunGitCmd(command);
            return GitCommandHelpers.GetAllChangedFilesFromString(status);
        }

        public string GetCurrentChanges(string fileName, string oldFileName, bool staged, string extraDiffArguments, Encoding encoding)
        {
            fileName = string.Concat("\"", FixPath(fileName), "\"");
            if (!string.IsNullOrEmpty(oldFileName))
                oldFileName = string.Concat("\"", FixPath(oldFileName), "\"");

            if (Settings.UsePatienceDiffAlgorithm)
                extraDiffArguments = string.Concat(extraDiffArguments, " --patience");

            var args = string.Concat("diff ", extraDiffArguments, " -- ", fileName);
            if (staged)
                args = string.Concat("diff -M -C --cached", extraDiffArguments, " -- ", fileName, " ", oldFileName);

            return RunGitCmd(args, encoding);
        }

        public string StageFile(string file)
        {
            return RunGitCmd("update-index --add" + " \"" + FixPath(file) + "\"");
        }

        public string StageFileToRemove(string file)
        {
            return RunGitCmd("update-index --remove" + " \"" + FixPath(file) + "\"");
        }


        public string UnstageFile(string file)
        {
            return RunGitCmd("rm" + " --cached \"" + FixPath(file) + "\"");
        }

        public string UnstageFileToRemove(string file)
        {
            return RunGitCmd("reset HEAD -- \"" + FixPath(file) + "\"");
        }


        public static bool IsBareRepository(string repositoryPath)
        {
            return !Directory.Exists(GetGitDirectory(repositoryPath));
        }


        /// <summary>
        /// Dirty but fast. This sometimes fails.
        /// </summary>
        public static string GetSelectedBranchFast(string repositoryPath)
        {
            if (string.IsNullOrEmpty(repositoryPath))
                return string.Empty;

            string head;
            string headFileName = Path.Combine(WorkingDirGitDir(repositoryPath), "HEAD");
            if (File.Exists(headFileName))
            {
                head = File.ReadAllText(headFileName);
                if (!head.Contains("ref:"))
                    return "(no branch)";
            }
            else
            {
                return string.Empty;
            }

            if (!string.IsNullOrEmpty(head))
            {
                return head.Replace("ref:", "").Replace("refs/heads/", string.Empty).Trim();
            }

            return string.Empty;
        }

        public string GetSelectedBranch(string repositoryPath)
        {
            string head = GetSelectedBranchFast(repositoryPath);

            if (string.IsNullOrEmpty(head))
            {
                int exitcode;
                head = RunGitCmd("symbolic-ref HEAD", out exitcode);
                if (exitcode == 1)
                    return "(no branch)";
            }

            return head;
        }

        public string GetSelectedBranch()
        {
            return GetSelectedBranch(_workingdir);
        }

        public string GetRemoteBranch(string branch)
        {
            string remote = GetSetting(string.Format("branch.{0}.remote", branch));
            string merge = GetSetting(string.Format("branch.{0}.merge", branch));
            if (String.IsNullOrEmpty(remote) || String.IsNullOrEmpty(merge))
                return "";
            return remote + "/" + (merge.StartsWith("refs/heads/") ? merge.Substring(11) : merge);
        }

        public List<GitHead> GetRemoteHeads(string remote, bool tags, bool branches)
        {
            remote = FixPath(remote);

            var tree = GetTreeFromRemoteHeands(remote, tags, branches);
            return GetHeads(tree);
        }

        private string GetTreeFromRemoteHeands(string remote, bool tags, bool branches)
        {
            if (tags && branches)
                return RunGitCmd("ls-remote --heads --tags \"" + remote + "\"");
            if (tags)
                return RunGitCmd("ls-remote --tags \"" + remote + "\"");
            if (branches)
                return RunGitCmd("ls-remote --heads \"" + remote + "\"");
            return "";
        }

        public List<GitHead> GetHeads()
        {
            return GetHeads(true);
        }

        public List<GitHead> GetHeads(bool tags)
        {
            return GetHeads(tags, true);
        }

        public List<GitHead> GetHeads(bool tags, bool branches)
        {
            var tree = GetTree(tags, branches);
            return GetHeads(tree);
        }

        private string GetTree(bool tags, bool branches)
        {
            if (tags && branches)
                return RunGitCmd("show-ref --dereference");

            if (tags)
                return RunGitCmd("show-ref --tags");

            if (branches)
                return RunGitCmd("show-ref --dereference --heads");
            return "";
        }

        private List<GitHead> GetHeads(string tree)
        {
            var itemsStrings = tree.Split('\n');

            var heads = new List<GitHead>();

            var remotes = GetRemotes(false);

            foreach (var itemsString in itemsStrings)
            {
                if (itemsString == null || itemsString.Length <= 42) continue;

                var guid = itemsString.Substring(0, 40);
                var completeName = itemsString.Substring(41).Trim();
                heads.Add(new GitHead(guid, completeName, GetRemoteName(completeName, remotes)));
            }

            return heads;
        }

        public static string GetRemoteName(string completeName, IEnumerable<string> remotes)
        {
            string trimmedName = completeName.StartsWith("refs/remotes/") ? completeName.Substring(13) : completeName;

            foreach (string remote in remotes)
            {
                if (trimmedName.StartsWith(string.Concat(remote, "/")))
                    return remote;
            }

            return string.Empty;
        }

        public IList<string> GetFiles(string filePattern)
        {
            // filter duplicates out of the result because options -c and -m may return 
            // same files at times
            return RunGitCmd("ls-files -z -o -m -c \"" + filePattern + "\"")
                .Split(new[] { '\0', '\n' }, StringSplitOptions.RemoveEmptyEntries)
                .Distinct()
                .ToList();
        }

        public List<GitItem> GetFileChanges(string file)
        {
            file = FixPath(file);
            var tree = RunGitCmd("whatchanged --all -- \"" + file + "\"");

            var itemsStrings = tree.Split('\n');

            var items = new List<GitItem>();

            GitItem item = null;
            foreach (var itemsString in itemsStrings)
            {
                if (itemsString.StartsWith("commit "))
                {
                    item = new GitItem { CommitGuid = itemsString.Substring(7).Trim() };

                    items.Add(item);
                }
                else if (item == null)
                {
                    continue;
                }
                else if (itemsString.StartsWith("Author: "))
                {
                    item.Author = itemsString.Substring(7).Trim();
                }
                else if (itemsString.StartsWith("Date:   "))
                {
                    item.Date = itemsString.Substring(7).Trim();
                }
                else if (!itemsString.StartsWith(":") && !string.IsNullOrEmpty(itemsString))
                {
                    item.Name += itemsString.Trim() + Environment.NewLine;
                }
                else
                {
                    if (itemsString.Length > 32)
                        item.Guid = itemsString.Substring(26, 7);
                }
            }

            return items;
        }

        public string[] GetFullTree(string id)
        {
            string tree = this.RunCachableCmd(Settings.GitCommand, string.Format("ls-tree -z -r --name-only {0}", id));
            return tree.Split(new char[] { '\0', '\n' });
        }

        public List<IGitItem> GetTree(string id)
        {
            var tree = this.RunCachableCmd(Settings.GitCommand, "ls-tree -z \"" + id + "\"");

            var itemsStrings = tree.Split(new char[] { '\0', '\n' });

            var items = new List<IGitItem>();

            foreach (var itemsString in itemsStrings)
            {
                if (itemsString.Length <= 53)
                    continue;

                var item = new GitItem { Mode = itemsString.Substring(0, 6) };
                var guidStart = itemsString.IndexOf(' ', 7);
                item.ItemType = itemsString.Substring(7, guidStart - 7);
                item.Guid = itemsString.Substring(guidStart + 1, 40);
                item.Name = itemsString.Substring(guidStart + 42).Trim();
                item.FileName = item.Name;

                items.Add(item);
            }

            return items;
        }

        public GitBlame Blame(string filename, string from)
        {
            from = FixPath(from);
            filename = FixPath(filename);
            string blameCommand = string.Format("blame --porcelain -M -w -l \"{0}\" -- \"{1}\"", from, filename);
            var itemsStrings =
                RunCmd(
                    Settings.GitCommand,
                    blameCommand
                    )
                    .Split('\n');

            GitBlame blame = new GitBlame();

            GitBlameHeader blameHeader = null;
            GitBlameLine blameLine = null;

            for (int i = 0; i < itemsStrings.GetLength(0); i++)
            {
                try
                {
                    string line = itemsStrings[i];

                    //The contents of the actual line is output after the above header, prefixed by a TAB. This is to allow adding more header elements later.
                    if (line.StartsWith("\t"))
                        blameLine.LineText = line.Substring(1) //trim ONLY first tab
                                                 .Trim(new char[] { '\r' }); //trim \r, this is a workaround for a \r\n bug
                    else if (line.StartsWith("author-mail"))
                        blameHeader.AuthorMail = line.Substring("author-mail".Length).Trim();
                    else if (line.StartsWith("author-time"))
                        blameHeader.AuthorTime = (new DateTime(1970, 1, 1, 0, 0, 0, DateTimeKind.Utc)).AddSeconds(int.Parse(line.Substring("author-time".Length).Trim()));
                    else if (line.StartsWith("author-tz"))
                        blameHeader.AuthorTimeZone = line.Substring("author-tz".Length).Trim();
                    else if (line.StartsWith("author"))
                    {
                        blameHeader = new GitBlameHeader();
                        blameHeader.CommitGuid = blameLine.CommitGuid;
                        blameHeader.Author = line.Substring("author".Length).Trim();
                        blame.Headers.Add(blameHeader);
                    }
                    else if (line.StartsWith("committer-mail"))
                        blameHeader.CommitterMail = line.Substring("committer-mail".Length).Trim();
                    else if (line.StartsWith("committer-time"))
                        blameHeader.CommitterTime = (new DateTime(1970, 1, 1, 0, 0, 0, DateTimeKind.Utc)).AddSeconds(int.Parse(line.Substring("committer-time".Length).Trim()));
                    else if (line.StartsWith("committer-tz"))
                        blameHeader.CommitterTimeZone = line.Substring("committer-tz".Length).Trim();
                    else if (line.StartsWith("committer"))
                        blameHeader.Committer = line.Substring("committer".Length).Trim();
                    else if (line.StartsWith("summary"))
                        blameHeader.Summary = line.Substring("summary".Length).Trim();
                    else if (line.StartsWith("filename"))
                        blameHeader.FileName = line.Substring("filename".Length).Trim();
                    else if (line.IndexOf(' ') == 40) //SHA1, create new line!
                    {
                        blameLine = new GitBlameLine();
                        blameLine.CommitGuid = line.Substring(0, 40);
                        blame.Lines.Add(blameLine);
                    }
                }
                catch
                {
                    //Catch all parser errors, and ignore them all!
                    //We should never get here...
                    Settings.GitLog.Log("Error parsing output from command: " + blameCommand + "\n\nPlease report a bug!");
                }
            }


            return blame;
        }

        public string GetFileRevisionText(string file, string revision)
        {
            return
                this.RunCachableCmd(
                    Settings.GitCommand,
                    string.Format("show --encoding=" + Settings.Encoding.HeaderName + " {0}:\"{1}\"", revision, file.Replace('\\', '/')));
        }

        public string GetFileText(string id)
        {
            return this.RunCachableCmd(Settings.GitCommand, "cat-file blob \"" + id + "\"");
        }

        public static void StreamCopy(Stream input, Stream output)
        {
            int read;
            var buffer = new byte[2048];
            do
            {
                read = input.Read(buffer, 0, buffer.Length);
                output.Write(buffer, 0, read);
            } while (read > 0);
        }

        public Stream GetFileStream(string blob)
        {
            try
            {
                var newStream = new MemoryStream();

                GitCommandHelpers.SetEnvironmentVariable();

                Settings.GitLog.Log(Settings.GitCommand + " " + "cat-file blob " + blob);
                //process used to execute external commands

                var info = new ProcessStartInfo()
                {
                    UseShellExecute = false,
                    ErrorDialog = false,
                    RedirectStandardOutput = true,
                    RedirectStandardInput = false,
                    RedirectStandardError = false,
                    CreateNoWindow = true,
                    FileName = "\"" + Settings.GitCommand + "\"",
                    Arguments = "cat-file blob " + blob,
                    WorkingDirectory = _workingdir,
                    WindowStyle = ProcessWindowStyle.Normal,
                    LoadUserProfile = true
                };

                using (var process = Process.Start(info))
                {
                    StreamCopy(process.StandardOutput.BaseStream, newStream);
                    newStream.Position = 0;

                    process.WaitForExit();
                    return newStream;
                }
            }
            catch (Win32Exception ex)
            {
                Trace.WriteLine(ex);
            }

            return null;
        }

        public string RecodeString(string s)
        {

            Encoding logoutputEncoding = GetLogoutputEncoding();
            if (logoutputEncoding != Settings.Encoding)
                s = logoutputEncoding.GetString(Settings.Encoding.GetBytes(s));

            return s;
        }

        public string GetPreviousCommitMessage(int numberBack)
        {
            //+"--encoding=" + Settings.Encoding.HeaderName doesn't work
            return RecodeString(RunGitCmd("log -n 1 HEAD~" + numberBack + " --pretty=format:%s%n%n%b "));
        }

        public string MergeBranch(string branch)
        {
            return RunGitCmd(GitCommandHelpers.MergeBranchCmd(branch, true, false, false, null));
        }

        public string OpenWithDifftool(string filename)
        {
            return OpenWithDifftool(filename, null, null);
        }

        public string OpenWithDifftool(string filename, string revision1)
        {
            return OpenWithDifftool(filename, revision1, null);
        }

        public string OpenWithDifftool(string filename, string revision1, string revision2)
        {
            var output = "";
            string args = revision2.Join(" ", revision1).Join(" ", "-- \"" + filename + "\"");
            if (GitCommandHelpers.VersionInUse.GuiDiffToolExist)
                RunCmdAsync(Settings.GitCommand,
                            "difftool --gui --no-prompt " + args);
            else
                output = RunCmd(Settings.GitCommand,
                                "difftool --no-prompt " + args);
            return output;
        }

        public string RevParse(string revisionExpression)
        {
            string revparseCommand = string.Format("rev-parse \"{0}\"", revisionExpression);
            int exitCode = 0;
            string[] resultStrings = RunCmd(Settings.GitCommand, revparseCommand, out exitCode, "").Split('\n');
            return exitCode == 0 ? resultStrings[0] : "";
        }

        public static string WorkingDirGitDir(string repositoryPath)
        {
            if (string.IsNullOrEmpty(repositoryPath))
                return repositoryPath;
            var candidatePath = GetGitDirectory(repositoryPath);
            return Directory.Exists(candidatePath) ? candidatePath : repositoryPath;
        }
    }
=======
﻿using System;
using System.Collections.Generic;
using System.ComponentModel;
using System.Diagnostics;
using System.IO;
using System.Linq;
using System.Security.Permissions;
using System.Text;
using System.Windows.Forms;
using GitCommands.Config;
using PatchApply;

namespace GitCommands
{
    /// <summary>
    /// Class provide non-static methods for manipulation with git module.
    /// You can create several instances for submodules.
    /// </summary>
    public class GitModule
    {
        public GitModule()
        {            
        }

        public GitModule(string workingdir)
        {
            WorkingDir = workingdir;
        }

        private string _workingdir;
        private GitModule _superprojectModule;
        private string _submoduleName;

        public string WorkingDir
        {
            get
            {
                return _workingdir;
            }
            set
            {
                _workingdir = FindGitWorkingDir(value.Trim());
                string superprojectDir = FindGitSuperprojectPath(out _submoduleName);
                if (superprojectDir == null)
                    _superprojectModule = null;
                else
                    _superprojectModule = new GitModule(superprojectDir);
            }
        }

        public string SubmoduleName
        {
            get
            {
                return _submoduleName;
            }
        }

        public GitModule SuperprojectModule
        {
            get
            {
                return _superprojectModule;
            }
        }

        private static string FixPath(string path)
        {
            return GitCommandHelpers.FixPath(path);
        }

        public bool ValidWorkingDir()
        {
            return ValidWorkingDir(_workingdir);
        }

        public static bool ValidWorkingDir(string dir)
        {
            if (string.IsNullOrEmpty(dir))
                return false;

            if (Directory.Exists(dir + Settings.PathSeparator + ".git") || File.Exists(dir + Settings.PathSeparator + ".git"))
                return true;

            return !dir.Contains(".git") &&
                   Directory.Exists(dir + Settings.PathSeparator + "info") &&
                   Directory.Exists(dir + Settings.PathSeparator + "objects") &&
                   Directory.Exists(dir + Settings.PathSeparator + "refs");
        }

        public string GetGitDirectory()
        {
            return GetGitDirectory(_workingdir);
        }

        public bool IsBareRepository()
        {
            return IsBareRepository(_workingdir);
        }

        public string WorkingDirGitDir()
        {
            return WorkingDirGitDir(_workingdir);
        }

        /// <summary>
        /// This is a faster function to get the names of all submodules then the 
        /// GetSubmodules() function. The command @git submodule is very slow.
        /// </summary>
        public IList<string> GetSubmodulesNames()
        {
            IList<string> submodulesNames = new List<string>();
            var configFile = new ConfigFile(_workingdir + ".gitmodules");
            foreach (ConfigSection configSection in configFile.GetConfigSections())
            {
                submodulesNames.Add(configSection.SubSection);
            }

            return submodulesNames;
        }

        public string GetGlobalSetting(string setting)
        {
            var configFile = GitCommandHelpers.GetGlobalConfig();
            return configFile.GetValue(setting);
        }

        public void SetGlobalSetting(string setting, string value)
        {
            var configFile = GitCommandHelpers.GetGlobalConfig();
            configFile.SetValue(setting, value);
            configFile.Save();
        }
        
        public static string FindGitWorkingDir(string startDir)
        {
            if (string.IsNullOrEmpty(startDir))
                return "";

            if (!startDir.EndsWith(Settings.PathSeparator.ToString()) && !startDir.EndsWith(Settings.PathSeparatorWrong.ToString()))
                startDir += Settings.PathSeparator;

            var dir = startDir;

            while (dir.LastIndexOfAny(new[] { Settings.PathSeparator, Settings.PathSeparatorWrong }) > 0)
            {
                dir = dir.Substring(0, dir.LastIndexOfAny(new[] { Settings.PathSeparator, Settings.PathSeparatorWrong }));

                if (ValidWorkingDir(dir))
                    return dir + Settings.PathSeparator;
            }
            return startDir;
        }

        public Encoding GetLogoutputEncoding()
        {
            string encodingString = GetLocalConfig().GetValue("i18n.logoutputencoding");
            if (string.IsNullOrEmpty(encodingString))
                encodingString = GitCommandHelpers.GetGlobalConfig().GetValue("i18n.logoutputencoding");
            if (string.IsNullOrEmpty(encodingString))
                encodingString = GetLocalConfig().GetValue("i18n.commitEncoding");
            if (string.IsNullOrEmpty(encodingString))
                encodingString = GitCommandHelpers.GetGlobalConfig().GetValue("i18n.commitEncoding");
            if (!string.IsNullOrEmpty(encodingString))
            {
                try
                {
                    return Encoding.GetEncoding(encodingString);
                }
                catch (ArgumentException ex)
                {
                    throw new Exception(ex.Message + Environment.NewLine + "Unsupported encoding set in git config file: " + encodingString + Environment.NewLine + "Please check the setting i18n.commitencoding in your local and/or global config files. Command aborted.", ex);
                }
            }

            return Encoding.UTF8;
        }

        public string RunCmd(string cmd)
        {
            return RunCmd(cmd, "");
        }
        
        public void RunRealCmd(string cmd, string arguments)
        {
            try
            {
                CreateAndStartCommand(cmd, arguments, true);
            }
            catch (Exception ex)
            {
                Trace.WriteLine(ex.Message);
            }
        }

        public void RunGitRealCmd(string arguments)
        {
            RunRealCmd(Settings.GitCommand, arguments);
        }

        public void RunRealCmdDetached(string cmd, string arguments)
        {
            try
            {
                CreateAndStartCommand(cmd, arguments, false);
            }
            catch (Exception ex)
            {
                Trace.WriteLine(ex.Message);
            }
        }

        private void CreateAndStartCommand(string cmd, string arguments, bool waitForExit)
        {
            GitCommandHelpers.SetEnvironmentVariable();

            Settings.GitLog.Log(cmd + " " + arguments);
            //process used to execute external commands

            var info = new ProcessStartInfo
                           {
                               UseShellExecute = true,
                               ErrorDialog = false,
                               RedirectStandardOutput = false,
                               RedirectStandardInput = false,
                               CreateNoWindow = false,
                               FileName = cmd,
                               Arguments = arguments,
                               WorkingDirectory = _workingdir,
                               WindowStyle = ProcessWindowStyle.Normal,
                               LoadUserProfile = true
                           };

            if (waitForExit)
            {
                using (var process = Process.Start(info))
                {
                    process.WaitForExit();
                }
            }
            else
            {
                Process.Start(info);
            }
        }

        public void StartExternalCommand(string cmd, string arguments)
        {
            try
            {
                GitCommandHelpers.SetEnvironmentVariable();

                var processInfo = new ProcessStartInfo
                                      {
                                          UseShellExecute = false,
                                          RedirectStandardOutput = false,
                                          FileName = cmd,
                                          WorkingDirectory = _workingdir,
                                          Arguments = arguments,
                                          CreateNoWindow = true
                                      };

                using (var process = new Process { StartInfo = processInfo })
                {
                    process.Start();
                }
            }
            catch (Exception ex)
            {
                MessageBox.Show(ex.ToString());
            }
        }

        [PermissionSetAttribute(SecurityAction.Demand, Name = "FullTrust")]
        public string RunCachableCmd(string cmd, string arguments, Encoding encoding)
        {
            if (encoding == null) 
                encoding = Settings.Encoding;

            string output;
            if (GitCommandCache.TryGet(arguments, encoding, out output))
                return output;

            byte[] cmdout, cmderr;
            RunCmdByte(cmd, arguments, out cmdout, out cmderr);

            GitCommandCache.Add(arguments, cmdout, cmderr);

            return EncodingHelper.GetString(cmdout, cmderr, encoding);
        }

        [PermissionSetAttribute(SecurityAction.Demand, Name = "FullTrust")]
        public string RunCachableCmd(string cmd, string arguments)
        {
            return RunCachableCmd(cmd, arguments, Settings.Encoding);
        }

        [PermissionSetAttribute(SecurityAction.Demand, Name = "FullTrust")]
        public string RunCmd(string cmd, string arguments)
        {
            return RunCmd(cmd, arguments, string.Empty);
        }

        [PermissionSetAttribute(SecurityAction.Demand, Name = "FullTrust")]
        public string RunCmd(string cmd, string arguments, Encoding encoding)
        {
            return RunCmd(cmd, arguments, null, encoding);
        }
        
        [PermissionSetAttribute(SecurityAction.Demand, Name = "FullTrust")]
        public string RunCmd(string cmd, string arguments, string stdInput, Encoding encoding)
        {
            int exitCode;
            return RunCmd(cmd, arguments, out exitCode, stdInput, encoding);
        }

        [PermissionSetAttribute(SecurityAction.Demand, Name = "FullTrust")]
        public string RunCmd(string cmd, string arguments, string stdInput)
        {
            int exitCode;
            return RunCmd(cmd, arguments, out exitCode, stdInput);
        }

        [PermissionSetAttribute(SecurityAction.Demand, Name = "FullTrust")]
        public string RunCmd(string cmd, string arguments, out int exitCode)
        {
            return RunCmd(cmd, arguments, out exitCode, null);
        }

        [PermissionSetAttribute(SecurityAction.Demand, Name = "FullTrust")]
        public string RunCmd(string cmd, string arguments, out int exitCode, string stdInput)
        {
            return RunCmd(cmd, arguments, out exitCode, stdInput, Settings.Encoding);
        }

        [PermissionSetAttribute(SecurityAction.Demand, Name = "FullTrust")]
        public string RunCmd(string cmd, string arguments, out int exitCode, string stdInput, Encoding encoding)
        {
            byte[] output, error;
            exitCode = RunCmdByte(cmd, arguments, stdInput, out output, out error);
            return EncodingHelper.GetString(output, error, encoding);
        }

        private  int RunCmdByte(string cmd, string arguments, out byte[] output, out byte[] error)
        {
            return RunCmdByte(cmd, arguments, null, out output, out error);
        }
        private int RunCmdByte(string cmd, string arguments, string stdInput, out byte[] output, out byte[] error)
        {
            try
            {
                GitCommandHelpers.SetEnvironmentVariable();
                arguments = arguments.Replace("$QUOTE$", "\\\"");
                int exitCode = GitCommandHelpers.CreateAndStartProcess(arguments, cmd, out output, out error, stdInput);
                return exitCode;
            }
            catch (Win32Exception)
            {
                output = error = null;
                return 1;
            }

        }

        public string RunGitCmd(string arguments, out int exitCode, string stdInput)
        {
            return RunGitCmd(arguments, out exitCode, stdInput, Settings.Encoding);
        }

        public string RunGitCmd(string arguments, out int exitCode, string stdInput, Encoding encoding)
        {
            return RunCmd(Settings.GitCommand, arguments, out exitCode, stdInput, encoding);
        }

        public string RunGitCmd(string arguments, out int exitCode)
        {
            return RunGitCmd(arguments, out exitCode, null);
        }

        public string RunGitCmd(string arguments, string stdInput)
        {
            int exitCode;
            return RunGitCmd(arguments, out exitCode, stdInput);
        }

        public string RunGitCmd(string arguments, string stdInput, Encoding encoding)
        {
            int exitCode;
            return RunGitCmd(arguments, out exitCode, stdInput, encoding);
        }

        public string RunGitCmd(string arguments)
        {
            return RunGitCmd(arguments, (string)null);
        }

        public string RunGitCmd(string arguments, Encoding encoding)
        {
            return RunGitCmd(arguments, null, encoding);
        }

        [PermissionSetAttribute(SecurityAction.Demand, Name = "FullTrust")]
        public void RunCmdAsync(string cmd, string arguments)
        {
            GitCommandHelpers.SetEnvironmentVariable();

            Settings.GitLog.Log(cmd + " " + arguments);
            //process used to execute external commands

            var info = new ProcessStartInfo
                           {
                               UseShellExecute = true,
                               ErrorDialog = true,
                               RedirectStandardOutput = false,
                               RedirectStandardInput = false,
                               RedirectStandardError = false,

                               LoadUserProfile = true,
                               CreateNoWindow = false,
                               FileName = cmd,
                               Arguments = arguments,
                               WorkingDirectory = _workingdir,
                               WindowStyle = ProcessWindowStyle.Hidden
                           };

            try
            {
                Process.Start(info);
            }
            catch (Win32Exception ex)
            {
                Trace.WriteLine(ex);
            }
        }

        public void EditNotes(string revision)
        {
            if (GitCommandHelpers.GetGlobalConfig().GetValue("core.editor").ToLower().Contains("gitextensions") ||
                GetLocalConfig().GetValue("core.editor").ToLower().Contains("gitextensions") ||
                GitCommandHelpers.GetGlobalConfig().GetValue("core.editor").ToLower().Contains("notepad") ||
                GetLocalConfig().GetValue("core.editor").ToLower().Contains("notepad") ||
                GitCommandHelpers.GetGlobalConfig().GetValue("core.editor").ToLower().Contains("notepad++") ||
                GetLocalConfig().GetValue("core.editor").ToLower().Contains("notepad++"))
            {
                RunGitCmd("notes edit " + revision);
            }
            else
            {
                RunRealCmd(Settings.GitCommand, "notes edit " + revision);
            }
        }

        public bool InTheMiddleOfConflictedMerge()
        {
            return !string.IsNullOrEmpty(RunGitCmd("ls-files -z --unmerged"));
        }

        public List<GitItem> GetConflictedFiles()
        {
            var unmergedFiles = new List<GitItem>();

            var fileName = "";
            foreach (var file in GetUnmergedFileListing())
            {
                if (file.IndexOf('\t') <= 0)
                    continue;
                if (file.Substring(file.IndexOf('\t') + 1) == fileName)
                    continue;
                fileName = file.Substring(file.IndexOf('\t') + 1);
                unmergedFiles.Add(new GitItem { FileName = fileName });
            }

            return unmergedFiles;
        }

        private IEnumerable<string> GetUnmergedFileListing()
        {
            return RunGitCmd("ls-files -z --unmerged").Split(new[] { '\0', '\n' }, StringSplitOptions.RemoveEmptyEntries);
        }

        public bool HandleConflictSelectBase(string fileName)
        {
            if (!HandleConflictsSaveSide(fileName, fileName, "1"))
                return false;

            RunGitCmd("add -- \"" + fileName + "\"");
            return true;
        }

        public bool HandleConflictSelectLocal(string fileName)
        {
            if (!HandleConflictsSaveSide(fileName, fileName, "2"))
                return false;

            RunGitCmd("add -- \"" + fileName + "\"");
            return true;
        }

        public bool HandleConflictSelectRemote(string fileName)
        {
            if (!HandleConflictsSaveSide(fileName, fileName, "3"))
                return false;

            RunGitCmd("add -- \"" + fileName + "\"");
            return true;
        }

        public bool HandleConflictsSaveSide(string fileName, string saveAs, string side)
        {
            Directory.SetCurrentDirectory(_workingdir);

            side = GetSide(side);

            fileName = FixPath(fileName);
            var unmerged = RunGitCmd("ls-files -z --unmerged \"" + fileName + "\"").Split(new char[] { '\0', '\n' }, StringSplitOptions.RemoveEmptyEntries);

            foreach (var file in unmerged)
            {
                string fileStage = null;
                int findSecondWhitespace = file.IndexOfAny(new[] { ' ', '\t' });
                if (findSecondWhitespace >= 0) fileStage = file.Substring(findSecondWhitespace).Trim();
                findSecondWhitespace = fileStage.IndexOfAny(new[] { ' ', '\t' });
                if (findSecondWhitespace >= 0) fileStage = fileStage.Substring(findSecondWhitespace).Trim();
                if (string.IsNullOrEmpty(fileStage))
                    continue;
                if (fileStage.Trim()[0] != side[0])
                    continue;


                var fileline = file.Split(new[] { ' ', '\t' });
                if (fileline.Length < 3)
                    continue;
                Directory.SetCurrentDirectory(_workingdir);
                SaveBlobAs(saveAs, fileline[1]);
                return true;
            }
            return false;
        }

        public void SaveBlobAs(string saveAs, string blob)
        {
            using (var ms = (MemoryStream)GetFileStream(blob)) //Ugly, has implementation info.
            {
                byte[] buf;
                ConfigFile localConfig = GetLocalConfig();
                bool convertcrlf = false;
                if (localConfig.HasValue("core.autocrlf"))
                {
                    convertcrlf = localConfig.GetValue("core.autocrlf").Equals("true", StringComparison.OrdinalIgnoreCase);
                }
                else
                {
                    ConfigFile globalConfig = GitCommandHelpers.GetGlobalConfig();
                    convertcrlf = globalConfig.GetValue("core.autocrlf").Equals("true", StringComparison.OrdinalIgnoreCase);
                }

                buf = ms.ToArray();
                if (convertcrlf)
                {
                    if (!FileHelper.IsBinaryFile(saveAs) &&
                        !FileHelper.IsBinaryFileAccordingToContent(buf))
                    {
                        buf = null;
                        StreamReader reader = new StreamReader(ms, Settings.Encoding);
                        String sfileout = reader.ReadToEnd();
                        sfileout = sfileout.Replace("\r\n", "\n").Replace("\r", "\n").Replace("\n", "\r\n");
                        buf = Settings.Encoding.GetBytes(sfileout);
                    }
                }

                using (FileStream fileOut = File.Create(saveAs))
                {
                    fileOut.Write(buf, 0, buf.Length);
                }
            }
        }

        private static string GetSide(string side)
        {
            if (side.Equals("REMOTE", StringComparison.CurrentCultureIgnoreCase))
                side = "3";
            if (side.Equals("LOCAL", StringComparison.CurrentCultureIgnoreCase))
                side = "2";
            if (side.Equals("BASE", StringComparison.CurrentCultureIgnoreCase))
                side = "1";
            return side;
        }

        public string[] GetConflictedFiles(string filename)
        {
            Directory.SetCurrentDirectory(_workingdir);

            filename = FixPath(filename);

            string[] fileNames =
                {
                    filename + ".BASE",
                    filename + ".LOCAL",
                    filename + ".REMOTE"
                };

            var unmerged = RunGitCmd("ls-files -z --unmerged \"" + filename + "\"").Split(new char[] { '\0', '\n' }, StringSplitOptions.RemoveEmptyEntries);

            foreach (var file in unmerged)
            {
                string fileStage = null;
                int findSecondWhitespace = file.IndexOfAny(new[] { ' ', '\t' });
                if (findSecondWhitespace >= 0) fileStage = file.Substring(findSecondWhitespace).Trim();
                findSecondWhitespace = fileStage.IndexOfAny(new[] { ' ', '\t' });
                if (findSecondWhitespace >= 0) fileStage = fileStage.Substring(findSecondWhitespace).Trim();
                if (string.IsNullOrEmpty(fileStage))
                    continue;

                int stage;
                if (!Int32.TryParse(fileStage.Trim()[0].ToString(), out stage))
                    continue;

                var tempFile = RunGitCmd("checkout-index --temp --stage=" + stage + " -- " + "\"" + filename + "\"");
                tempFile = tempFile.Split('\t')[0];
                tempFile = Path.Combine(_workingdir, tempFile);

                var newFileName = Path.Combine(_workingdir, fileNames[stage - 1]);
                try
                {
                    fileNames[stage - 1] = newFileName;
                    var index = 1;
                    while (File.Exists(fileNames[stage - 1]) && index < 50)
                    {
                        fileNames[stage - 1] = newFileName + index;
                        index++;
                    }
                    File.Move(tempFile, fileNames[stage - 1]);
                }
                catch (Exception ex)
                {
                    Trace.WriteLine(ex);
                }
            }

            if (!File.Exists(fileNames[0])) fileNames[0] = null;
            if (!File.Exists(fileNames[1])) fileNames[1] = null;
            if (!File.Exists(fileNames[2])) fileNames[2] = null;

            return fileNames;
        }

        public string[] GetConflictedFileNames(string filename)
        {
            filename = FixPath(filename);

            var fileNames = new string[3];

            var unmerged = RunGitCmd("ls-files -z --unmerged \"" + filename + "\"").Split(new[] { '\0', '\n' }, StringSplitOptions.RemoveEmptyEntries);

            foreach (var file in unmerged)
            {
                int findSecondWhitespace = file.IndexOfAny(new[] { ' ', '\t' });
                string fileStage = findSecondWhitespace >= 0 ? file.Substring(findSecondWhitespace).Trim() : "";

                findSecondWhitespace = fileStage.IndexOfAny(new[] { ' ', '\t' });

                fileStage = findSecondWhitespace >= 0 ? fileStage.Substring(findSecondWhitespace).Trim() : "";

                int stage;
                if (Int32.TryParse(fileStage.Trim()[0].ToString(), out stage) && stage >= 1 && stage <= 3 && fileStage.Length > 2)
                {
                    fileNames[stage - 1] = fileStage.Substring(2);
                }
            }

            return fileNames;
        }

        public static string GetGitDirectory(string repositoryPath)
        {
            if (File.Exists(repositoryPath + ".git"))
            {
                var lines = File.ReadAllLines(repositoryPath + ".git");
                foreach(string line in lines)
                {
                    if (line.StartsWith("gitdir:"))
                    {
                        string path = line.Substring(7).Trim().Replace('/', '\\');
                        return path + Settings.PathSeparator;
                    }
                }
            }
            return repositoryPath + ".git" + Settings.PathSeparator;
        }

        public string GetMergeMessage()
        {
            var file = GetGitDirectory() + "MERGE_MSG";

            return
                File.Exists(file)
                    ? File.ReadAllText(file)
                    : "";
        }

        public void RunGitK()
        {
            if (Settings.RunningOnUnix())
            {
                RunRealCmdDetached("gitk", "");
            }
            else
            {
                StartExternalCommand("cmd.exe", "/c \"\"" + Settings.GitCommand.Replace("git.cmd", "gitk.cmd")
                                                              .Replace("bin\\git.exe", "cmd\\gitk.cmd")
                                                              .Replace("bin/git.exe", "cmd/gitk.cmd") + "\" --branches --tags --remotes\"");
            }
        }

        public void RunGui()
        {
            if (Settings.RunningOnUnix())
            {
                RunRealCmdDetached("git", "gui");
            }
            else
            {
                StartExternalCommand("cmd.exe", "/c \"\"" + Settings.GitCommand + "\" gui\"");
            }
        }

        public void RunBash()
        {
            if (Settings.RunningOnUnix())
            {
                string[] termEmuCmds =
                {
                    "gnome-terminal",
                    "konsole",
                    "Terminal",
                    "xterm"
                };
                
                string args = "";
                string cmd = null;
                
                foreach (var termEmuCmd in termEmuCmds)
                {
                    if (!string.IsNullOrEmpty(RunCmd("which", termEmuCmd)))
                    {
                        cmd = termEmuCmd;
                        break;
                    }
                }
                
                if (string.IsNullOrEmpty(cmd))
                {
                    cmd = "bash";
                    args = "--login -i";
                }

                RunRealCmdDetached(cmd, args);
            }
            else
            {
                if (File.Exists(Settings.GitBinDir + "bash.exe"))
                    RunRealCmdDetached("cmd.exe", "/c \"\"" + Settings.GitBinDir + "bash\" --login -i\"");
                else
                    RunRealCmdDetached("cmd.exe", "/c \"\"" + Settings.GitBinDir + "sh\" --login -i\"");
            }
        }

        public string Init(bool bare, bool shared)
        {
            if (bare && shared)
                return RunGitCmd("init --bare --shared=all");
            if (bare)
                return RunGitCmd("init --bare");
            return RunGitCmd("init");
        }

        public bool IsMerge(string commit)
        {
            string output = RunGitCmd("log -n 1 --format=format:%P \"" + commit + "\"");
            string[] parents = output.Split(' ');
            if (parents.Length > 1) return true;
            return false;
        }

        public GitRevision[] GetParents(string commit)
        {
            string output = RunGitCmd("log -n 1 --format=format:%P \"" + commit + "\"");
            string[] Parents = output.Split(' ');
            var ParentsRevisions = new GitRevision[Parents.Length];
            for (int i = 0; i < Parents.Length; i++)
            {
                const string formatString =
                    /* Tree           */ "%T%n" +
                    /* Author Name    */ "%aN%n" +
                    /* Author Date    */ "%ai%n" +
                    /* Committer Name */ "%cN%n" +
                    /* Committer Date */ "%ci%n" +
                    /* Commit Message */ "%s";
                string cmd = "log -n 1 --format=format:" + formatString + " " + Parents[i];
                var RevInfo = RunGitCmd(cmd);
                string[] Infos = RevInfo.Split('\n');
                var Revision = new GitRevision(Parents[i])
                {
                    TreeGuid = Infos[0],
                    Author = Infos[1],
                    Committer = Infos[3],
                    Message = Infos[5]
                };
                DateTime Date;
                DateTime.TryParse(Infos[2], out Date);
                Revision.AuthorDate = Date;
                DateTime.TryParse(Infos[4], out Date);
                Revision.CommitDate = Date;
                ParentsRevisions[i] = Revision;
            }
            return ParentsRevisions;
        }

        public string CherryPick(string cherry, bool commit, string arguments)
        {
            return RunGitCmd(GitCommandHelpers.CherryPickCmd(cherry, commit, arguments));
        }

        public string ShowSha1(string sha1)
        {
            return this.RunCachableCmd(Settings.GitCommand, "show --encoding=" + Settings.Encoding.HeaderName + " " + sha1);
        }

        public string UserCommitCount()
        {
            return RunGitCmd("shortlog -s -n");
        }

        public string DeleteBranch(string branchName, bool force, bool remoteBranch)
        {
            return RunGitCmd(GitCommandHelpers.DeleteBranchCmd(branchName, force, remoteBranch));
        }

        public string DeleteTag(string tagName)
        {
            return RunGitCmd(GitCommandHelpers.DeleteTagCmd(tagName));
        }

        public string GetCurrentCheckout()
        {
            return RunGitCmd("log -g -1 HEAD --pretty=format:%H");
        }

        public string GetSuperprojectCurrentCheckout()
        {
            if (_superprojectModule == null)
                return "";

            var lines = _superprojectModule.RunGitCmd("submodule status --cached " + _submoduleName).Split('\n');

            if (lines.Length == 0)
                return "";

            string submodule = lines[0];
            if (submodule.Length < 43)
                return "";

            var currentCommitGuid = submodule.Substring(1, 40).Trim();
            return currentCommitGuid;
        }

        public int CommitCount()
        {
            int count;
            var arguments = "/c \"\"" + Settings.GitCommand + "\" rev-list --all --abbrev-commit | wc -l\"";
            return
                int.TryParse(RunCmd("cmd.exe", arguments), out count)
                    ? count
                    : 0;
        }

        public bool IsMergeCommit(string commitId)
        {
            return ExistsMergeCommit(commitId+"~1", commitId);
        }

        public bool ExistsMergeCommit(string startRev, string endRev)
        {
            string revisions = RunGitCmd("rev-list --parents --no-walk " + startRev + ".." + endRev);
            string[] revisionsTab = revisions.Split('\n');
            foreach (string parents in revisionsTab)
            {
                string[] parentsTab = parents.Split(' ');
                if (parentsTab.Length > 2)
                    return true;
            }
            return false;
        }
        
        public string GetSubmoduleRemotePath(string name)
        {
            var configFile = new ConfigFile(_workingdir + ".gitmodules");
            return configFile.GetValue("submodule." + name.Trim() + ".url").Trim();
        }

        public string GetSubmoduleLocalPath(string name)
        {
            var configFile = new ConfigFile(_workingdir + ".gitmodules");
            return configFile.GetValue("submodule." + name.Trim() + ".path").Trim();
        }

        public string GetSubmoduleFullPath(string name)
        {
            return _workingdir + FixPath(GetSubmoduleLocalPath(name)) + Settings.PathSeparator;
        }

        public string FindGitSuperprojectPath(out string submoduleName)
        {
            submoduleName = null;
            if (String.IsNullOrEmpty(_workingdir))
                return null;

            string superprojectPath = null;
            if (File.Exists(_workingdir + ".git"))
            {
                var lines = File.ReadAllLines(_workingdir + ".git");
                foreach (string line in lines)
                {
                    if (line.StartsWith("gitdir:"))
                    {
                        string gitpath = line.Substring(7).Trim();
                        int pos = gitpath.IndexOf("/.git/");
                        if (pos != -1)
                        {
                            gitpath = gitpath.Substring(0, pos + 1).Replace('/', '\\');
                            if (File.Exists(gitpath + ".gitmodules") && ValidWorkingDir(gitpath))
                                superprojectPath = gitpath;
                        }
                    }
                }
            }

            string currentPath = Path.GetDirectoryName(_workingdir); // remove last slash
            if (!string.IsNullOrEmpty(currentPath) &&
                superprojectPath == null)
            {
                string path = Path.GetDirectoryName(currentPath);
                if (!string.IsNullOrEmpty(path) &&
                    (!File.Exists(path + Settings.PathSeparator + ".gitmodules") || !ValidWorkingDir(path + Settings.PathSeparator)))
                {
                    // Check upper directory
                    path = Path.GetDirectoryName(path);
                    if (!File.Exists(path + Settings.PathSeparator + ".gitmodules") || !ValidWorkingDir(path + Settings.PathSeparator))
                        return null;
                }
                superprojectPath = path + Settings.PathSeparator;
            }

            if (!string.IsNullOrEmpty(superprojectPath))
            {
                var localPath = currentPath.Substring(superprojectPath.Length);
                var configFile = new ConfigFile(superprojectPath + ".gitmodules");
                foreach (ConfigSection configSection in configFile.GetConfigSections())
                {
                    if (configSection.GetValue("path") == localPath)
                    {
                        submoduleName = configSection.SubSection;
                        return superprojectPath;
                    }
                }
            }

            return null;
        }
        
        internal static GitSubmodule CreateGitSubmodule(string submodule)
        {
            var gitSubmodule =
                new GitSubmodule
                    {
                        Initialized = submodule[0] != '-',
                        UpToDate = submodule[0] != '+',
                        CurrentCommitGuid = submodule.Substring(1, 40).Trim()
                    };

            var name = submodule.Substring(42).Trim();
            if (name.Contains("("))
            {
                gitSubmodule.Name = name.Substring(0, name.IndexOf("(")).TrimEnd();
                gitSubmodule.Branch = name.Substring(name.IndexOf("(")).Trim(new[] { '(', ')', ' ' });
            }
            else
                gitSubmodule.Name = name;
            return gitSubmodule;
        }

        public string GetSubmoduleSummary(string submodule)
        {
            var arguments = string.Format("submodule summary {0}", submodule);
            return RunGitCmd(arguments);
        }

        public string Stash()
        {
            return RunGitCmd("stash save");
        }

        public string StashApply()
        {
            return RunGitCmd("stash apply");
        }

        public string StashClear()
        {
            return RunGitCmd("stash clear");
        }

        public string ResetSoft(string commit)
        {
            return ResetSoft(commit, "");
        }

        public string ResetMixed(string commit)
        {
            return ResetMixed(commit, "");
        }

        public string ResetHard(string commit)
        {
            return ResetHard(commit, "");
        }

        public string ResetSoft(string commit, string file)
        {
            var args = "reset --soft";

            if (!string.IsNullOrEmpty(commit))
                args += " \"" + commit + "\"";

            if (!string.IsNullOrEmpty(file))
                args += " -- \"" + file + "\"";

            return RunGitCmd(args);
        }

        public string ResetMixed(string commit, string file)
        {
            var args = "reset --mixed";

            if (!string.IsNullOrEmpty(commit))
                args += " \"" + commit + "\"";

            if (!string.IsNullOrEmpty(file))
                args += " -- \"" + file + "\"";

            return RunGitCmd(args);
        }

        public string ResetHard(string commit, string file)
        {
            var args = "reset --hard";

            if (!string.IsNullOrEmpty(commit))
                args += " \"" + commit + "\"";

            if (!string.IsNullOrEmpty(file))
                args += " -- \"" + file + "\"";

            return RunGitCmd(args);
        }

        public string ResetFile(string file)
        {
            file = FixPath(file);
            return RunGitCmd("checkout-index --index --force -- \"" + file + "\"");
        }


        public string FormatPatch(string from, string to, string output, int start)
        {
            output = FixPath(output);

            var result = RunCmd(Settings.GitCommand,
                                "format-patch -M -C -B --start-number " + start + " \"" + from + "\"..\"" + to +
                                "\" -o \"" + output + "\"");

            return result;
        }

        public string FormatPatch(string from, string to, string output)
        {
            output = FixPath(output);

            var result = RunCmd(Settings.GitCommand,
                                "format-patch -M -C -B \"" + from + "\"..\"" + to + "\" -o \"" + output + "\"");

            return result;
        }


        public string Tag(string tagName, string revision, bool annotation)
        {
            string result;

            if (annotation)
                result = RunCmd(Settings.GitCommand,
                                "tag \"" + tagName.Trim() + "\" -a -F \"" + WorkingDirGitDir() +
                                "\\TAGMESSAGE\" -- \"" + revision + "\"");
            else
                result = RunGitCmd("tag \"" + tagName.Trim() + "\" \"" + revision + "\"");

            return result;
        }

        public string Branch(string branchName, string revision, bool checkout)
        {
            var result = RunGitCmd(GitCommandHelpers.BranchCmd(branchName, revision, checkout));

            return result;
        }

        public string Push(string path)
        {
            return RunGitCmd("push \"" + FixPath(path).Trim() + "\"");
        }

        public bool StartPageantForRemote(string remote)
        {
            var sshKeyFile = GetPuttyKeyFileForRemote(remote);
            if (string.IsNullOrEmpty(sshKeyFile))
                return false;

            StartPageantWithKey(sshKeyFile);
            return true;
        }

        public void StartPageantWithKey(string sshKeyFile)
        {
            StartExternalCommand(Settings.Pageant, "\"" + sshKeyFile + "\"");
        }

        public string GetPuttyKeyFileForRemote(string remote)
        {
            if (string.IsNullOrEmpty(remote) ||
                string.IsNullOrEmpty(Settings.Pageant) ||
                !Settings.AutoStartPageant ||
                !GitCommandHelpers.Plink())
                return "";

            return GetSetting("remote." + remote + ".puttykeyfile");
        }

        public string Fetch(string remote, string branch)
        {
            remote = FixPath(remote);

            Directory.SetCurrentDirectory(_workingdir);

            RunRealCmd("cmd.exe", " /k \"\"" + Settings.GitCommand + "\" " + FetchCmd(remote, null, branch) + "\"");

            return "Done";
        }

        public static bool PathIsUrl(string path)
        {
            return path.Contains(Settings.PathSeparator.ToString()) || path.Contains(Settings.PathSeparatorWrong.ToString());
        }

        public string FetchCmd(string remote, string remoteBranch, string localBranch)
        {
            if (string.IsNullOrEmpty(remote) && string.IsNullOrEmpty(remoteBranch) && string.IsNullOrEmpty(localBranch))
                return "fetch";

            return "fetch " + GetFetchArgs(remote, remoteBranch, localBranch);
        }

        public string Pull(string remote, string remoteBranch, string localBranch, bool rebase)
        {
            remote = FixPath(remote);

            Directory.SetCurrentDirectory(_workingdir);

            RunRealCmd("cmd.exe", " /k \"\"" + Settings.GitCommand + "\" " + PullCmd(remote, localBranch, remoteBranch, rebase) + "\"");

            return "Done";
        }

        public string PullCmd(string remote, string remoteBranch, string localBranch, bool rebase)
        {
            if (rebase && !string.IsNullOrEmpty(remoteBranch))
                return "pull --rebase " + remote + " refs/heads/" + remoteBranch;

            if (rebase)
                return "pull --rebase " + remote;

            return "pull " + GetFetchArgs(remote, remoteBranch, localBranch);
        }

        private string GetFetchArgs(string remote, string remoteBranch, string localBranch)
        {
            remote = FixPath(remote);

            //Remove spaces... 
            if (remoteBranch != null)
                remoteBranch = remoteBranch.Replace(" ", "");
            if (localBranch != null)
                localBranch = localBranch.Replace(" ", "");

            string remoteBranchArguments;

            if (string.IsNullOrEmpty(remoteBranch))
                remoteBranchArguments = "";
            else
                remoteBranchArguments = "+refs/heads/" + remoteBranch + "";

            string localBranchArguments;
            var remoteUrl = GetSetting("remote." + remote + ".url");

            if (PathIsUrl(remote) && !string.IsNullOrEmpty(localBranch) && string.IsNullOrEmpty(remoteUrl))
                localBranchArguments = ":refs/heads/" + localBranch + "";
            else if (string.IsNullOrEmpty(localBranch) || PathIsUrl(remote) || string.IsNullOrEmpty(remoteUrl))
                localBranchArguments = "";
            else
                localBranchArguments = ":" + "refs/remotes/" + remote.Trim() + "/" + localBranch + "";

            var progressOption = "";
            if (GitCommandHelpers.VersionInUse.FetchCanAskForProgress)
                progressOption = "--progress ";

            return progressOption + "\"" + remote.Trim() + "\" " + remoteBranchArguments + localBranchArguments;
        }

        public string ContinueRebase()
        {
            Directory.SetCurrentDirectory(_workingdir);

            var result = RunGitCmd(GitCommandHelpers.ContinueRebaseCmd());

            return result;
        }

        public string SkipRebase()
        {
            Directory.SetCurrentDirectory(_workingdir);

            var result = RunGitCmd(GitCommandHelpers.SkipRebaseCmd());

            return result;
        }

        public string GetRebaseDir()
        {
            string gitDirectory = GetGitDirectory();
            if (Directory.Exists(gitDirectory + "rebase-merge" + Settings.PathSeparator))
                return gitDirectory + "rebase-merge" + Settings.PathSeparator;
            if (Directory.Exists(gitDirectory + "rebase-apply" + Settings.PathSeparator))
                return gitDirectory + "rebase-apply" + Settings.PathSeparator;
            if (Directory.Exists(gitDirectory + "rebase" + Settings.PathSeparator))
                return gitDirectory + "rebase" + Settings.PathSeparator;

            return "";
        }

        public bool InTheMiddleOfBisect()
        {
            return File.Exists(WorkingDirGitDir() + Settings.PathSeparator + "BISECT_START");
        }


        public bool InTheMiddleOfRebase()
        {
            return !File.Exists(GetRebaseDir() + "applying") &&
                   Directory.Exists(GetRebaseDir());
        }

        public bool InTheMiddleOfPatch()
        {
            return !File.Exists(GetRebaseDir() + "rebasing") &&
                   Directory.Exists(GetRebaseDir());
        }


        public string GetNextRebasePatch()
        {
            var file = GetRebaseDir() + "next";
            return File.Exists(file) ? File.ReadAllText(file).Trim() : "";
        }

        public List<PatchFile> GetRebasePatchFiles()
        {
            var patchFiles = new List<PatchFile>();

            var nextFile = GetNextRebasePatch();

            int next;
            int.TryParse(nextFile, out next);


            var files = new string[0];
            if (Directory.Exists(GetRebaseDir()))
                files = Directory.GetFiles(GetRebaseDir());

            foreach (var fullFileName in files)
            {
                int n;
                var file = fullFileName.Substring(fullFileName.LastIndexOf(Settings.PathSeparator) + 1);
                if (!int.TryParse(file, out n))
                    continue;

                var patchFile =
                    new PatchFile
                        {
                            Name = file,
                            FullName = fullFileName,
                            IsNext = n == next,
                            IsSkipped = n < next
                        };

                if (File.Exists(GetRebaseDir() + file))
                {
                    foreach (var line in File.ReadAllLines(GetRebaseDir() + file))
                    {
                        if (line.StartsWith("From: "))
                            if (line.IndexOf('<') > 0 && line.IndexOf('<') < line.Length)
                                patchFile.Author = line.Substring(6, line.IndexOf('<') - 6).Trim();
                            else
                                patchFile.Author = line.Substring(6).Trim();

                        if (line.StartsWith("Date: "))
                            if (line.IndexOf('+') > 0 && line.IndexOf('<') < line.Length)
                                patchFile.Date = line.Substring(6, line.IndexOf('+') - 6).Trim();
                            else
                                patchFile.Date = line.Substring(6).Trim();


                        if (line.StartsWith("Subject: ")) patchFile.Subject = line.Substring(9).Trim();

                        if (!string.IsNullOrEmpty(patchFile.Author) &&
                            !string.IsNullOrEmpty(patchFile.Date) &&
                            !string.IsNullOrEmpty(patchFile.Subject))
                            break;
                    }
                }

                patchFiles.Add(patchFile);
            }

            return patchFiles;
        }

        public string Rebase(string branch)
        {
            Directory.SetCurrentDirectory(_workingdir);

            return RunGitCmd(GitCommandHelpers.RebaseCmd(branch, false, false, false));
        }

        public string AbortRebase()
        {
            Directory.SetCurrentDirectory(_workingdir);

            return RunGitCmd(GitCommandHelpers.AbortRebaseCmd());
        }

        public string Resolved()
        {
            Directory.SetCurrentDirectory(_workingdir);

            return RunGitCmd(GitCommandHelpers.ResolvedCmd());
        }

        public string Skip()
        {
            Directory.SetCurrentDirectory(_workingdir);

            return RunGitCmd(GitCommandHelpers.SkipCmd());
        }

        public string Abort()
        {
            Directory.SetCurrentDirectory(_workingdir);

            return RunGitCmd(GitCommandHelpers.AbortCmd());
        }

        public string Commit(bool amend)
        {
            return Commit(amend, "");
        }

        public string Commit(bool amend, string author)
        {
            return RunGitCmd(CommitCmd(amend, author));
        }

        public string CommitCmd(bool amend)
        {
            return CommitCmd(amend, "");
        }

        public string CommitCmd(bool amend, string author)
        {
            string command = "commit";
            if (amend)
                command += " --amend";

            if (!string.IsNullOrEmpty(author))
                command += " --author=\"" + author + "\"";

            var path = WorkingDirGitDir() + Settings.PathSeparator + "COMMITMESSAGE\"";
            command += " -F \"" + path;

            return command;
        }

        public string Patch(string patchFile)
        {
            Directory.SetCurrentDirectory(_workingdir);

            return RunGitCmd(GitCommandHelpers.PatchCmd(FixPath(patchFile)));
        }

        public string UpdateRemotes()
        {
            return RunGitCmd("remote update");
        }

        public string RemoveRemote(string name)
        {
            return RunGitCmd("remote rm \"" + name + "\"");
        }

        public string RenameRemote(string name, string newName)
        {
            return RunGitCmd("remote rename \"" + name + "\" \"" + newName + "\"");
        }

        public string Rename(string name, string newName)
        {
            return RunGitCmd("branch -m \"" + name + "\" \"" + newName + "\"");
        }

        public string AddRemote(string name, string path)
        {
            var location = FixPath(path);

            if (string.IsNullOrEmpty(name))
                return "Please enter a name.";

            return
                string.IsNullOrEmpty(location)
                    ? RunGitCmd(string.Format("remote add \"{0}\" \"\"", name))
                    : RunGitCmd(string.Format("remote add \"{0}\" \"{1}\"", name, location));
        }

        public string[] GetRemotes()
        {
            return GetRemotes(true);
        }

        public string[] GetRemotes(bool allowEmpty)
        {
            string remotes = RunGitCmd("remote show");
            if (allowEmpty)
                return remotes.Split('\n');
            else
                return remotes.Split(new char[]{'\n'}, StringSplitOptions.RemoveEmptyEntries);
            
        }

        public ConfigFile GetLocalConfig()
        {
            return new ConfigFile(WorkingDirGitDir() + Settings.PathSeparator + "config");
        }

        public string GetSetting(string setting)
        {
            var configFile = GetLocalConfig();
            return configFile.GetValue(setting);
        }

        public string GetEffectiveSetting(string setting)
        {
            var localConfig = GetLocalConfig();
            if (localConfig.HasValue(setting))
                return localConfig.GetValue(setting);

            return GitCommandHelpers.GetGlobalConfig().GetValue(setting);
        }

        public void UnsetSetting(string setting)
        {
            var configFile = GetLocalConfig();
            configFile.RemoveSetting(setting);
            configFile.Save();
        }

        public void SetSetting(string setting, string value)
        {
            var configFile = GetLocalConfig();
            configFile.SetValue(setting, value);
            configFile.Save();
        }

        public List<Patch> GetStashedItems(string stashName)
        {
            var patchManager = new PatchManager();
            patchManager.LoadPatch(RunGitCmd("stash show -p " + stashName), false);

            return patchManager.Patches;
        }

        public List<GitStash> GetStashes()
        {
            var list = RunGitCmd("stash list").Split('\n');

            var stashes = new List<GitStash>();
            foreach (var stashString in list)
            {
                if (stashString.IndexOf(':') <= 0)
                    continue;

                var stash =
                    new GitStash
                        {
                            Name = stashString.Substring(0, stashString.IndexOf(':')).Trim()
                        };

                if (stashString.IndexOf(':') + 1 < stashString.Length)
                    stash.Message = stashString.Substring(stashString.IndexOf(':') + 1).Trim();

                stashes.Add(stash);
            }

            return stashes;
        }

        public Patch GetSingleDiff(string @from, string to, string fileName, string oldFileName, string extraDiffArguments, Encoding encoding)
        {
            if (!string.IsNullOrEmpty(fileName))
                fileName = string.Concat("\"", FixPath(fileName), "\"");

            if (!string.IsNullOrEmpty(oldFileName))
                oldFileName = string.Concat("\"", FixPath(oldFileName), "\"");

            from = FixPath(from);
            to = FixPath(to);

            if (Settings.UsePatienceDiffAlgorithm)
                extraDiffArguments = string.Concat(extraDiffArguments, " --patience");

            var patchManager = new PatchManager();
            var arguments = string.Format("diff{0} -M -C \"{1}\" \"{2}\" -- {3} {4}", extraDiffArguments, to, from, fileName, oldFileName);
            patchManager.LoadPatch(this.RunCachableCmd(Settings.GitCommand, arguments, encoding), false);

            return patchManager.Patches.Count > 0 ? patchManager.Patches[0] : null;
        }

        public Patch GetSingleDiff(string @from, string to, string fileName, string extraDiffArguments, Encoding encoding)
        {
            return this.GetSingleDiff(from, to, fileName, null, extraDiffArguments, encoding);
        }

        public List<Patch> GetDiff(string from, string to, string extraDiffArguments)
        {
            if (Settings.UsePatienceDiffAlgorithm)
                extraDiffArguments = string.Concat(extraDiffArguments, " --patience");

            var patchManager = new PatchManager();
            var arguments = string.Format("diff{0} \"{1}\" \"{2}\"", extraDiffArguments, from, to);
            patchManager.LoadPatch(this.RunCachableCmd(Settings.GitCommand, arguments), false);

            return patchManager.Patches;
        }

        public List<GitItemStatus> GetDiffFiles(string from, string to)
        {
            return GetDiffFiles(from, to, false);
        }

        public List<GitItemStatus> GetDiffFiles(string from, string to, bool noCache)
        {
            string result;
            string cmd = "diff -M -C -z --name-status \"" + to + "\" \"" + from + "\"";
            if (noCache)
            {
                result = RunGitCmd(cmd);
            }
            else
            {
                result = this.RunCachableCmd(Settings.GitCommand, cmd);
            }
            return GitCommandHelpers.GetAllChangedFilesFromString(result, true);
        }

        public List<GitItemStatus> GetUntrackedFiles()
        {
            var status = RunCmd(Settings.GitCommand,
                                "ls-files -z --others --directory --no-empty-directory --exclude-standard");

            var statusStrings = status.Split(new char[] { '\0', '\n' }, StringSplitOptions.RemoveEmptyEntries);

            var gitItemStatusList = new List<GitItemStatus>();

            foreach (var statusString in statusStrings)
            {
                if (string.IsNullOrEmpty(statusString.Trim()))
                    continue;
                gitItemStatusList.Add(
                    new GitItemStatus
                        {
                            IsNew = true,
                            IsChanged = false,
                            IsDeleted = false,
                            IsTracked = false,
                            Name = statusString.Trim()
                        });
            }

            return gitItemStatusList;
        }

        public List<GitItemStatus> GetAllChangedFiles()
        {
            var status = RunGitCmd(GitCommandHelpers.GetAllChangedFilesCmd(true, true));

            return GitCommandHelpers.GetAllChangedFilesFromString(status);
        }

        public List<GitItemStatus> GetTrackedChangedFiles()
        {
            var status = RunGitCmd(GitCommandHelpers.GetAllChangedFilesCmd(true, false));

            return GitCommandHelpers.GetAllChangedFilesFromString(status);
        }

        public List<GitItemStatus> GetDeletedFiles()
        {
            var status = RunGitCmd("ls-files -z --deleted --exclude-standard");

            var statusStrings = status.Split(new char[] { '\0', '\n' }, StringSplitOptions.RemoveEmptyEntries);

            var gitItemStatusList = new List<GitItemStatus>();

            foreach (var statusString in statusStrings)
            {
                if (string.IsNullOrEmpty(statusString.Trim()))
                    continue;
                gitItemStatusList.Add(
                    new GitItemStatus
                        {
                            IsNew = false,
                            IsChanged = false,
                            IsDeleted = true,
                            IsTracked = true,
                            Name = statusString.Trim()
                        });
            }

            return gitItemStatusList;
        }

        public bool FileIsStaged(string filename)
        {
            var status = RunGitCmd("diff -z --cached --numstat -- \"" + filename + "\"");
            return !string.IsNullOrEmpty(status);
        }

        public List<GitItemStatus> GetStagedFiles()
        {
            string status = RunGitCmd("diff -M -C -z --cached --name-status");

            if (true && status.Length < 50 && status.Contains("fatal: No HEAD commit to compare"))
            {
                //This command is a little more expensive because it will return both staged and unstaged files
                string command = GitCommandHelpers.GetAllChangedFilesCmd(true, false);
                status = RunGitCmd(command);
                List<GitItemStatus> stagedFiles = GitCommandHelpers.GetAllChangedFilesFromString(status, false);
                return stagedFiles.Where(f => f.IsStaged).ToList<GitItemStatus>();
            }

            return GitCommandHelpers.GetAllChangedFilesFromString(status, true);
        }

        public List<GitItemStatus> GitStatus()
        {
            return GitStatus(UntrackedFilesMode.Default, 0);
        }

        public List<GitItemStatus> GitStatus(UntrackedFilesMode untrackedFilesMode, IgnoreSubmodulesMode ignoreSubmodulesMode)
        {
            if (!GitCommandHelpers.VersionInUse.SupportGitStatusPorcelain)
                throw new Exception("The version of git you are using is not supported for this action. Please upgrade to git 1.7.3 or newer.");

            string command = GitCommandHelpers.GetAllChangedFilesCmd(true, untrackedFilesMode, ignoreSubmodulesMode);
            string status = RunGitCmd(command);
            return GitCommandHelpers.GetAllChangedFilesFromString(status);
        }

        public string GetCurrentChanges(string fileName, string oldFileName, bool staged, string extraDiffArguments, Encoding encoding)
        {
            fileName = string.Concat("\"", FixPath(fileName), "\"");
            if (!string.IsNullOrEmpty(oldFileName))
                oldFileName = string.Concat("\"", FixPath(oldFileName), "\"");

            if (Settings.UsePatienceDiffAlgorithm)
                extraDiffArguments = string.Concat(extraDiffArguments, " --patience");

            var args = string.Concat("diff ", extraDiffArguments, " -- ", fileName);
            if (staged)
                args = string.Concat("diff -M -C --cached", extraDiffArguments, " -- ", fileName, " ", oldFileName);

            return RunGitCmd(args, encoding);
        }

        public string StageFile(string file)
        {
            return RunGitCmd("update-index --add" + " \"" + FixPath(file) + "\"");
        }

        public string StageFileToRemove(string file)
        {
            return RunGitCmd("update-index --remove" + " \"" + FixPath(file) + "\"");
        }


        public string UnstageFile(string file)
        {
            return RunGitCmd("rm" + " --cached \"" + FixPath(file) + "\"");
        }

        public string UnstageFileToRemove(string file)
        {
            return RunGitCmd("reset HEAD -- \"" + FixPath(file) + "\"");
        }


        public static bool IsBareRepository(string repositoryPath)
        {
            return !Directory.Exists(GetGitDirectory(repositoryPath));
        }


        /// <summary>
        /// Dirty but fast. This sometimes fails.
        /// </summary>
        public static string GetSelectedBranchFast(string repositoryPath)
        {
            if (string.IsNullOrEmpty(repositoryPath))
                return string.Empty;

            string head;
            string headFileName = Path.Combine(WorkingDirGitDir(repositoryPath), "HEAD");
            if (File.Exists(headFileName))
            {
                head = File.ReadAllText(headFileName);
                if (!head.Contains("ref:"))
                    return "(no branch)";
            }
            else
            {
                return string.Empty;
            }
            
            if (!string.IsNullOrEmpty(head))
            {
                return head.Replace("ref:", "").Replace("refs/heads/", string.Empty).Trim();
            }

            return string.Empty;
        }

        public string GetSelectedBranch(string repositoryPath)
        {
            string head = GetSelectedBranchFast(repositoryPath);

            if (string.IsNullOrEmpty(head))
            {
                int exitcode;
                head = RunGitCmd("symbolic-ref HEAD", out exitcode);
                if (exitcode == 1)
                    return "(no branch)";
            }

            return head;
        }

        public string GetSelectedBranch()
        {
            return GetSelectedBranch(_workingdir);
        }

        public string GetRemoteBranch(string branch)
        {
            string remote = GetSetting(string.Format("branch.{0}.remote", branch));
            string merge = GetSetting(string.Format("branch.{0}.merge", branch));
            if (String.IsNullOrEmpty(remote) || String.IsNullOrEmpty(merge))
                return "";
            return remote + "/" + (merge.StartsWith("refs/heads/") ? merge.Substring(11) : merge);
        }

        public List<GitHead> GetRemoteHeads(string remote, bool tags, bool branches)
        {
            remote = FixPath(remote);

            var tree = GetTreeFromRemoteHeands(remote, tags, branches);
            return GetHeads(tree);
        }

        private string GetTreeFromRemoteHeands(string remote, bool tags, bool branches)
        {
            if (tags && branches)
                return RunGitCmd("ls-remote --heads --tags \"" + remote + "\"");
            if (tags)
                return RunGitCmd("ls-remote --tags \"" + remote + "\"");
            if (branches)
                return RunGitCmd("ls-remote --heads \"" + remote + "\"");
            return "";
        }

        public List<GitHead> GetHeads()
        {
            return GetHeads(true);
        }

        public List<GitHead> GetHeads(bool tags)
        {
            return GetHeads(tags, true);
        }

        public List<GitHead> GetHeads(bool tags, bool branches)
        {
            var tree = GetTree(tags, branches);
            return GetHeads(tree);
        }

        private string GetTree(bool tags, bool branches)
        {
            if (tags && branches)
                return RunGitCmd("show-ref --dereference");

            if (tags)
                return RunGitCmd("show-ref --tags");

            if (branches)
                return RunGitCmd("show-ref --dereference --heads");
            return "";
        }

        private List<GitHead> GetHeads(string tree)
        {
            var itemsStrings = tree.Split('\n');

            var heads = new List<GitHead>();

            var remotes = GetRemotes(false);

            foreach (var itemsString in itemsStrings)
            {
                if (itemsString == null || itemsString.Length <= 42) continue;

                var guid = itemsString.Substring(0, 40);
                var completeName = itemsString.Substring(41).Trim();
                heads.Add(new GitHead(guid, completeName, GetRemoteName(completeName, remotes)));
            }

            return heads;
        }

        public static string GetRemoteName(string completeName, IEnumerable<string> remotes)
        {
            string trimmedName = completeName.StartsWith("refs/remotes/") ? completeName.Substring(13) : completeName;

            foreach (string remote in remotes)
            {
                if (trimmedName.StartsWith(string.Concat(remote, "/")))
                    return remote;
            }

            return string.Empty;
        }

        public IList<string> GetFiles(string filePattern)
        {
            // filter duplicates out of the result because options -c and -m may return 
            // same files at times
            return RunGitCmd("ls-files -z -o -m -c \"" + filePattern + "\"")
                .Split(new[] { '\0', '\n' }, StringSplitOptions.RemoveEmptyEntries)
                .Distinct()
                .ToList();
        }

        public List<GitItem> GetFileChanges(string file)
        {
            file = FixPath(file);
            var tree = RunGitCmd("whatchanged --all -- \"" + file + "\"");

            var itemsStrings = tree.Split('\n');

            var items = new List<GitItem>();

            GitItem item = null;
            foreach (var itemsString in itemsStrings)
            {
                if (itemsString.StartsWith("commit "))
                {
                    item = new GitItem { CommitGuid = itemsString.Substring(7).Trim() };

                    items.Add(item);
                }
                else if (item == null)
                {
                    continue;
                }
                else if (itemsString.StartsWith("Author: "))
                {
                    item.Author = itemsString.Substring(7).Trim();
                }
                else if (itemsString.StartsWith("Date:   "))
                {
                    item.Date = itemsString.Substring(7).Trim();
                }
                else if (!itemsString.StartsWith(":") && !string.IsNullOrEmpty(itemsString))
                {
                    item.Name += itemsString.Trim() + Environment.NewLine;
                }
                else
                {
                    if (itemsString.Length > 32)
                        item.Guid = itemsString.Substring(26, 7);
                }
            }

            return items;
        }

        public string[] GetFullTree(string id)
        {
            string tree = this.RunCachableCmd(Settings.GitCommand, string.Format("ls-tree -z -r --name-only {0}", id));
            return tree.Split(new char[] { '\0', '\n' });
        }

        public List<IGitItem> GetTree(string id)
        {
            var tree = this.RunCachableCmd(Settings.GitCommand, "ls-tree -z \"" + id + "\"");

            var itemsStrings = tree.Split(new char[] { '\0', '\n' });

            var items = new List<IGitItem>();

            foreach (var itemsString in itemsStrings)
            {
                if (itemsString.Length <= 53)
                    continue;

                var item = GitItem.CreateGitItemFromString(itemsString);

                items.Add(item);
            }

            return items;
        }

        public GitBlame Blame(string filename, string from)
        {
            from = FixPath(from);
            filename = FixPath(filename);
            string blameCommand = string.Format("blame --porcelain -M -w -l \"{0}\" -- \"{1}\"", from, filename);
            var itemsStrings =
                RunCmd(
                    Settings.GitCommand,
                    blameCommand
                    )
                    .Split('\n');

            GitBlame blame = new GitBlame();

            GitBlameHeader blameHeader = null;
            GitBlameLine blameLine = null;

            for (int i = 0; i < itemsStrings.GetLength(0); i++)
            {
                try
                {
                    string line = itemsStrings[i];

                    //The contents of the actual line is output after the above header, prefixed by a TAB. This is to allow adding more header elements later.
                    if (line.StartsWith("\t"))
                        blameLine.LineText = line.Substring(1) //trim ONLY first tab
                                                 .Trim(new char[] { '\r' }); //trim \r, this is a workaround for a \r\n bug
                    else if (line.StartsWith("author-mail"))
                        blameHeader.AuthorMail = line.Substring("author-mail".Length).Trim();
                    else if (line.StartsWith("author-time"))
                        blameHeader.AuthorTime = (new DateTime(1970, 1, 1, 0, 0, 0, DateTimeKind.Utc)).AddSeconds(int.Parse(line.Substring("author-time".Length).Trim()));
                    else if (line.StartsWith("author-tz"))
                        blameHeader.AuthorTimeZone = line.Substring("author-tz".Length).Trim();
                    else if (line.StartsWith("author"))
                    {
                        blameHeader = new GitBlameHeader();
                        blameHeader.CommitGuid = blameLine.CommitGuid;
                        blameHeader.Author = line.Substring("author".Length).Trim();
                        blame.Headers.Add(blameHeader);
                    }
                    else if (line.StartsWith("committer-mail"))
                        blameHeader.CommitterMail = line.Substring("committer-mail".Length).Trim();
                    else if (line.StartsWith("committer-time"))
                        blameHeader.CommitterTime = (new DateTime(1970, 1, 1, 0, 0, 0, DateTimeKind.Utc)).AddSeconds(int.Parse(line.Substring("committer-time".Length).Trim()));
                    else if (line.StartsWith("committer-tz"))
                        blameHeader.CommitterTimeZone = line.Substring("committer-tz".Length).Trim();
                    else if (line.StartsWith("committer"))
                        blameHeader.Committer = line.Substring("committer".Length).Trim();
                    else if (line.StartsWith("summary"))
                        blameHeader.Summary = line.Substring("summary".Length).Trim();
                    else if (line.StartsWith("filename"))
                        blameHeader.FileName = line.Substring("filename".Length).Trim();
                    else if (line.IndexOf(' ') == 40) //SHA1, create new line!
                    {
                        blameLine = new GitBlameLine();
                        blameLine.CommitGuid = line.Substring(0, 40);
                        blame.Lines.Add(blameLine);
                    }
                }
                catch
                {
                    //Catch all parser errors, and ignore them all!
                    //We should never get here...
                    Settings.GitLog.Log("Error parsing output from command: " + blameCommand + "\n\nPlease report a bug!");
                }
            }


            return blame;
        }

        public string GetFileRevisionText(string file, string revision)
        {
            return
                this.RunCachableCmd(
                    Settings.GitCommand,
                    string.Format("show --encoding=" + Settings.Encoding.HeaderName + " {0}:\"{1}\"", revision, file.Replace('\\', '/')));
        }

        public string GetFileText(string id)
        {
            return this.RunCachableCmd(Settings.GitCommand, "cat-file blob \"" + id + "\"");
        }

        public static void StreamCopy(Stream input, Stream output)
        {
            int read;
            var buffer = new byte[2048];
            do
            {
                read = input.Read(buffer, 0, buffer.Length);
                output.Write(buffer, 0, read);
            } while (read > 0);
        }

        public Stream GetFileStream(string blob)
        {
            try
            {
                var newStream = new MemoryStream();

                GitCommandHelpers.SetEnvironmentVariable();

                Settings.GitLog.Log(Settings.GitCommand + " " + "cat-file blob " + blob);
                //process used to execute external commands

                var info = new ProcessStartInfo()
                {
                    UseShellExecute = false,
                    ErrorDialog = false,
                    RedirectStandardOutput = true,
                    RedirectStandardInput = false,
                    RedirectStandardError = false,
                    CreateNoWindow = true,
                    FileName = "\"" + Settings.GitCommand + "\"",
                    Arguments = "cat-file blob " + blob,
                    WorkingDirectory = _workingdir,
                    WindowStyle = ProcessWindowStyle.Normal,
                    LoadUserProfile = true
                };

                using (var process = Process.Start(info))
                {
                    StreamCopy(process.StandardOutput.BaseStream, newStream);
                    newStream.Position = 0;

                    process.WaitForExit();
                    return newStream;
                }
            }
            catch (Win32Exception ex)
            {
                Trace.WriteLine(ex);
            }

            return null;
        }

        public string RecodeString(string s) {

            Encoding logoutputEncoding = GetLogoutputEncoding();
            if (logoutputEncoding != Settings.Encoding)
                s = logoutputEncoding.GetString(Settings.Encoding.GetBytes(s));

            return s;
        }

        public string GetPreviousCommitMessage(int numberBack)
        {
            //+"--encoding=" + Settings.Encoding.HeaderName doesn't work
            return RecodeString(RunGitCmd("log -n 1 HEAD~" + numberBack + " --pretty=format:%s%n%n%b "));
        }

        public string MergeBranch(string branch)
        {
            return RunGitCmd(GitCommandHelpers.MergeBranchCmd(branch, true, false, false, null));
        }

        public string OpenWithDifftool(string filename)
        {
            return OpenWithDifftool(filename, null, null);
        }

        public string OpenWithDifftool(string filename, string revision1)
        {
            return OpenWithDifftool(filename, revision1, null);
        }

        public string OpenWithDifftool(string filename, string revision1, string revision2)
        {
            var output = "";
            string args = revision2.Join(" ", revision1).Join(" ", "-- \"" + filename + "\"");
            if (GitCommandHelpers.VersionInUse.GuiDiffToolExist)
                RunCmdAsync(Settings.GitCommand,
                            "difftool --gui --no-prompt " + args);
            else
                output = RunCmd(Settings.GitCommand,
                                "difftool --no-prompt " + args);
            return output;
        }

        public string RevParse(string revisionExpression)
        {
            string revparseCommand = string.Format("rev-parse \"{0}\"", revisionExpression);
            int exitCode = 0;
            string[] resultStrings =
                RunCmd(
                    Settings.GitCommand,
                    revparseCommand,
                    out exitCode, ""
                    )
                    .Split('\n');
            if (exitCode == 0)
            {
                return resultStrings[0];
            }
            else
            {
                return "";
            }
        }

        public static string WorkingDirGitDir(string repositoryPath)
        {
            if (string.IsNullOrEmpty(repositoryPath))
                return repositoryPath;
            var candidatePath = GetGitDirectory(repositoryPath);
            return Directory.Exists(candidatePath) ? candidatePath : repositoryPath;
        }
    }
>>>>>>> 8a283e87
}<|MERGE_RESOLUTION|>--- conflicted
+++ resolved
@@ -1,4275 +1,2099 @@
-<<<<<<< HEAD
-﻿using System;
-using System.Collections.Generic;
-using System.ComponentModel;
-using System.Diagnostics;
-using System.IO;
-using System.Linq;
-using System.Security.Permissions;
-using System.Text;
-using System.Windows.Forms;
-using GitCommands.Config;
-using PatchApply;
-
-namespace GitCommands
-{
-    /// <summary>
-    /// Class provide non-static methods for manipulation with git module.
-    /// You can create several instances for submodules.
-    /// </summary>
-    public sealed class GitModule
-    {
-        public GitModule()
-        {
-        }
-
-        public GitModule(string workingdir)
-        {
-            WorkingDir = workingdir;
-        }
-
-        private string _workingdir;
-        private GitModule _superprojectModule;
-        private string _submoduleName;
-
-        public string WorkingDir
-        {
-            get
-            {
-                return _workingdir;
-            }
-            set
-            {
-                _workingdir = FindGitWorkingDir(value.Trim());
-                string superprojectDir = FindGitSuperprojectPath(out _submoduleName);
-                _superprojectModule = superprojectDir == null ? null : new GitModule(superprojectDir);
-            }
-        }
-
-        public string SubmoduleName
-        {
-            get
-            {
-                return _submoduleName;
-            }
-        }
-
-        public GitModule SuperprojectModule
-        {
-            get
-            {
-                return _superprojectModule;
-            }
-        }
-
-        private static string FixPath(string path)
-        {
-            return GitCommandHelpers.FixPath(path);
-        }
-
-        public bool ValidWorkingDir()
-        {
-            return ValidWorkingDir(_workingdir);
-        }
-
-        public static bool ValidWorkingDir(string dir)
-        {
-            if (string.IsNullOrEmpty(dir))
-                return false;
-
-            if (Directory.Exists(dir + Settings.PathSeparator + ".git") || File.Exists(dir + Settings.PathSeparator + ".git"))
-                return true;
-
-            return !dir.Contains(".git") &&
-                   Directory.Exists(dir + Settings.PathSeparator + "info") &&
-                   Directory.Exists(dir + Settings.PathSeparator + "objects") &&
-                   Directory.Exists(dir + Settings.PathSeparator + "refs");
-        }
-
-        public string GetGitDirectory()
-        {
-            return GetGitDirectory(_workingdir);
-        }
-
-        public bool IsBareRepository()
-        {
-            return IsBareRepository(_workingdir);
-        }
-
-        public string WorkingDirGitDir()
-        {
-            return WorkingDirGitDir(_workingdir);
-        }
-
-        /// <summary>
-        /// This is a faster function to get the names of all submodules then the 
-        /// GetSubmodules() function. The command @git submodule is very slow.
-        /// </summary>
-        public IList<string> GetSubmodulesNames()
-        {
-            var configFile = new ConfigFile(_workingdir + ".gitmodules");
-            return configFile.GetConfigSections().Select(configSection => configSection.SubSection).ToList();
-        }
-
-        public string GetGlobalSetting(string setting)
-        {
-            var configFile = GitCommandHelpers.GetGlobalConfig();
-            return configFile.GetValue(setting);
-        }
-
-        public void SetGlobalSetting(string setting, string value)
-        {
-            var configFile = GitCommandHelpers.GetGlobalConfig();
-            configFile.SetValue(setting, value);
-            configFile.Save();
-        }
-
-        public static string FindGitWorkingDir(string startDir)
-        {
-            if (string.IsNullOrEmpty(startDir))
-                return "";
-
-            if (!startDir.EndsWith(Settings.PathSeparator.ToString()) && !startDir.EndsWith(Settings.PathSeparatorWrong.ToString()))
-                startDir += Settings.PathSeparator;
-
-            var dir = startDir;
-
-            while (dir.LastIndexOfAny(new[] { Settings.PathSeparator, Settings.PathSeparatorWrong }) > 0)
-            {
-                dir = dir.Substring(0, dir.LastIndexOfAny(new[] { Settings.PathSeparator, Settings.PathSeparatorWrong }));
-
-                if (ValidWorkingDir(dir))
-                    return dir + Settings.PathSeparator;
-            }
-            return startDir;
-        }
-
-        public Encoding GetLogoutputEncoding()
-        {
-            string encodingString = GetLocalConfig().GetValue("i18n.logoutputencoding");
-            if (string.IsNullOrEmpty(encodingString))
-                encodingString = GitCommandHelpers.GetGlobalConfig().GetValue("i18n.logoutputencoding");
-            if (string.IsNullOrEmpty(encodingString))
-                encodingString = GetLocalConfig().GetValue("i18n.commitEncoding");
-            if (string.IsNullOrEmpty(encodingString))
-                encodingString = GitCommandHelpers.GetGlobalConfig().GetValue("i18n.commitEncoding");
-            if (!string.IsNullOrEmpty(encodingString))
-            {
-                try
-                {
-                    return Encoding.GetEncoding(encodingString);
-                }
-                catch (ArgumentException ex)
-                {
-                    throw new Exception(ex.Message + Environment.NewLine + "Unsupported encoding set in git config file: " + encodingString + Environment.NewLine + "Please check the setting i18n.commitencoding in your local and/or global config files. Command aborted.", ex);
-                }
-            }
-
-            return Encoding.UTF8;
-        }
-
-        public string RunCmd(string cmd)
-        {
-            return RunCmd(cmd, "");
-        }
-
-        public void RunRealCmd(string cmd, string arguments)
-        {
-            try
-            {
-                CreateAndStartCommand(cmd, arguments, true);
-            }
-            catch (Exception ex)
-            {
-                Trace.WriteLine(ex.Message);
-            }
-        }
-
-        public void RunGitRealCmd(string arguments)
-        {
-            RunRealCmd(Settings.GitCommand, arguments);
-        }
-
-        public void RunRealCmdDetached(string cmd, string arguments)
-        {
-            try
-            {
-                CreateAndStartCommand(cmd, arguments, false);
-            }
-            catch (Exception ex)
-            {
-                Trace.WriteLine(ex.Message);
-            }
-        }
-
-        private void CreateAndStartCommand(string cmd, string arguments, bool waitForExit)
-        {
-            GitCommandHelpers.SetEnvironmentVariable();
-
-            Settings.GitLog.Log(cmd + " " + arguments);
-            //process used to execute external commands
-
-            var info = new ProcessStartInfo
-                           {
-                               UseShellExecute = true,
-                               ErrorDialog = false,
-                               RedirectStandardOutput = false,
-                               RedirectStandardInput = false,
-                               CreateNoWindow = false,
-                               FileName = cmd,
-                               Arguments = arguments,
-                               WorkingDirectory = _workingdir,
-                               WindowStyle = ProcessWindowStyle.Normal,
-                               LoadUserProfile = true
-                           };
-
-            if (waitForExit)
-            {
-                using (var process = Process.Start(info))
-                {
-                    process.WaitForExit();
-                }
-            }
-            else
-            {
-                Process.Start(info);
-            }
-        }
-
-        public void StartExternalCommand(string cmd, string arguments)
-        {
-            try
-            {
-                GitCommandHelpers.SetEnvironmentVariable();
-
-                var processInfo = new ProcessStartInfo
-                                      {
-                                          UseShellExecute = false,
-                                          RedirectStandardOutput = false,
-                                          FileName = cmd,
-                                          WorkingDirectory = _workingdir,
-                                          Arguments = arguments,
-                                          CreateNoWindow = true
-                                      };
-
-                using (var process = new Process { StartInfo = processInfo })
-                {
-                    process.Start();
-                }
-            }
-            catch (Exception ex)
-            {
-                MessageBox.Show(ex.ToString());
-            }
-        }
-
-        [PermissionSetAttribute(SecurityAction.Demand, Name = "FullTrust")]
-        public string RunCachableCmd(string cmd, string arguments, Encoding encoding)
-        {
-            if (encoding == null)
-                encoding = Settings.Encoding;
-
-            string output;
-            if (GitCommandCache.TryGet(arguments, encoding, out output))
-                return output;
-
-            byte[] cmdout, cmderr;
-            RunCmdByte(cmd, arguments, out cmdout, out cmderr);
-
-            GitCommandCache.Add(arguments, cmdout, cmderr);
-
-            return EncodingHelper.GetString(cmdout, cmderr, encoding);
-        }
-
-        [PermissionSetAttribute(SecurityAction.Demand, Name = "FullTrust")]
-        public string RunCachableCmd(string cmd, string arguments)
-        {
-            return RunCachableCmd(cmd, arguments, Settings.Encoding);
-        }
-
-        [PermissionSetAttribute(SecurityAction.Demand, Name = "FullTrust")]
-        public string RunCmd(string cmd, string arguments)
-        {
-            return RunCmd(cmd, arguments, string.Empty);
-        }
-
-        [PermissionSetAttribute(SecurityAction.Demand, Name = "FullTrust")]
-        public string RunCmd(string cmd, string arguments, Encoding encoding)
-        {
-            return RunCmd(cmd, arguments, null, encoding);
-        }
-
-        [PermissionSetAttribute(SecurityAction.Demand, Name = "FullTrust")]
-        public string RunCmd(string cmd, string arguments, string stdInput, Encoding encoding)
-        {
-            int exitCode;
-            return RunCmd(cmd, arguments, out exitCode, stdInput, encoding);
-        }
-
-        [PermissionSetAttribute(SecurityAction.Demand, Name = "FullTrust")]
-        public string RunCmd(string cmd, string arguments, string stdInput)
-        {
-            int exitCode;
-            return RunCmd(cmd, arguments, out exitCode, stdInput);
-        }
-
-        [PermissionSetAttribute(SecurityAction.Demand, Name = "FullTrust")]
-        public string RunCmd(string cmd, string arguments, out int exitCode)
-        {
-            return RunCmd(cmd, arguments, out exitCode, null);
-        }
-
-        [PermissionSetAttribute(SecurityAction.Demand, Name = "FullTrust")]
-        public string RunCmd(string cmd, string arguments, out int exitCode, string stdInput)
-        {
-            return RunCmd(cmd, arguments, out exitCode, stdInput, Settings.Encoding);
-        }
-
-        [PermissionSetAttribute(SecurityAction.Demand, Name = "FullTrust")]
-        public string RunCmd(string cmd, string arguments, out int exitCode, string stdInput, Encoding encoding)
-        {
-            byte[] output, error;
-            exitCode = RunCmdByte(cmd, arguments, stdInput, out output, out error);
-            return EncodingHelper.GetString(output, error, encoding);
-        }
-
-        private int RunCmdByte(string cmd, string arguments, out byte[] output, out byte[] error)
-        {
-            return RunCmdByte(cmd, arguments, null, out output, out error);
-        }
-        private int RunCmdByte(string cmd, string arguments, string stdInput, out byte[] output, out byte[] error)
-        {
-            try
-            {
-                GitCommandHelpers.SetEnvironmentVariable();
-                arguments = arguments.Replace("$QUOTE$", "\\\"");
-                int exitCode = GitCommandHelpers.CreateAndStartProcess(arguments, cmd, out output, out error, stdInput);
-                return exitCode;
-            }
-            catch (Win32Exception)
-            {
-                output = error = null;
-                return 1;
-            }
-
-        }
-
-        public string RunGitCmd(string arguments, out int exitCode, string stdInput)
-        {
-            return RunGitCmd(arguments, out exitCode, stdInput, Settings.Encoding);
-        }
-
-        public string RunGitCmd(string arguments, out int exitCode, string stdInput, Encoding encoding)
-        {
-            return RunCmd(Settings.GitCommand, arguments, out exitCode, stdInput, encoding);
-        }
-
-        public string RunGitCmd(string arguments, out int exitCode)
-        {
-            return RunGitCmd(arguments, out exitCode, null);
-        }
-
-        public string RunGitCmd(string arguments, string stdInput)
-        {
-            int exitCode;
-            return RunGitCmd(arguments, out exitCode, stdInput);
-        }
-
-        public string RunGitCmd(string arguments, string stdInput, Encoding encoding)
-        {
-            int exitCode;
-            return RunGitCmd(arguments, out exitCode, stdInput, encoding);
-        }
-
-        public string RunGitCmd(string arguments)
-        {
-            return RunGitCmd(arguments, (string)null);
-        }
-
-        public string RunGitCmd(string arguments, Encoding encoding)
-        {
-            return RunGitCmd(arguments, null, encoding);
-        }
-
-        [PermissionSetAttribute(SecurityAction.Demand, Name = "FullTrust")]
-        public void RunCmdAsync(string cmd, string arguments)
-        {
-            GitCommandHelpers.SetEnvironmentVariable();
-
-            Settings.GitLog.Log(cmd + " " + arguments);
-            //process used to execute external commands
-
-            var info = new ProcessStartInfo
-                           {
-                               UseShellExecute = true,
-                               ErrorDialog = true,
-                               RedirectStandardOutput = false,
-                               RedirectStandardInput = false,
-                               RedirectStandardError = false,
-
-                               LoadUserProfile = true,
-                               CreateNoWindow = false,
-                               FileName = cmd,
-                               Arguments = arguments,
-                               WorkingDirectory = _workingdir,
-                               WindowStyle = ProcessWindowStyle.Hidden
-                           };
-
-            try
-            {
-                Process.Start(info);
-            }
-            catch (Win32Exception ex)
-            {
-                Trace.WriteLine(ex);
-            }
-        }
-
-        public void EditNotes(string revision)
-        {
-            if (GitCommandHelpers.GetGlobalConfig().GetValue("core.editor").ToLower().Contains("gitextensions") ||
-                GetLocalConfig().GetValue("core.editor").ToLower().Contains("gitextensions") ||
-                GitCommandHelpers.GetGlobalConfig().GetValue("core.editor").ToLower().Contains("notepad") ||
-                GetLocalConfig().GetValue("core.editor").ToLower().Contains("notepad") ||
-                GitCommandHelpers.GetGlobalConfig().GetValue("core.editor").ToLower().Contains("notepad++") ||
-                GetLocalConfig().GetValue("core.editor").ToLower().Contains("notepad++"))
-            {
-                RunGitCmd("notes edit " + revision);
-            }
-            else
-            {
-                RunRealCmd(Settings.GitCommand, "notes edit " + revision);
-            }
-        }
-
-        public bool InTheMiddleOfConflictedMerge()
-        {
-            return !string.IsNullOrEmpty(RunGitCmd("ls-files -z --unmerged"));
-        }
-
-        public List<GitItem> GetConflictedFiles()
-        {
-            var unmergedFiles = new List<GitItem>();
-
-            var fileName = "";
-            foreach (var file in GetUnmergedFileListing())
-            {
-                if (file.IndexOf('\t') <= 0)
-                    continue;
-                if (file.Substring(file.IndexOf('\t') + 1) == fileName)
-                    continue;
-                fileName = file.Substring(file.IndexOf('\t') + 1);
-                unmergedFiles.Add(new GitItem { FileName = fileName });
-            }
-
-            return unmergedFiles;
-        }
-
-        private IEnumerable<string> GetUnmergedFileListing()
-        {
-            return RunGitCmd("ls-files -z --unmerged").Split(new[] { '\0', '\n' }, StringSplitOptions.RemoveEmptyEntries);
-        }
-
-        public bool HandleConflictSelectBase(string fileName)
-        {
-            if (!HandleConflictsSaveSide(fileName, fileName, "1"))
-                return false;
-
-            RunGitCmd("add -- \"" + fileName + "\"");
-            return true;
-        }
-
-        public bool HandleConflictSelectLocal(string fileName)
-        {
-            if (!HandleConflictsSaveSide(fileName, fileName, "2"))
-                return false;
-
-            RunGitCmd("add -- \"" + fileName + "\"");
-            return true;
-        }
-
-        public bool HandleConflictSelectRemote(string fileName)
-        {
-            if (!HandleConflictsSaveSide(fileName, fileName, "3"))
-                return false;
-
-            RunGitCmd("add -- \"" + fileName + "\"");
-            return true;
-        }
-
-        public bool HandleConflictsSaveSide(string fileName, string saveAs, string side)
-        {
-            Directory.SetCurrentDirectory(_workingdir);
-
-            side = GetSide(side);
-
-            fileName = FixPath(fileName);
-            var unmerged = RunGitCmd("ls-files -z --unmerged \"" + fileName + "\"").Split(new char[] { '\0', '\n' }, StringSplitOptions.RemoveEmptyEntries);
-
-            foreach (var file in unmerged)
-            {
-                string fileStage = null;
-                int findSecondWhitespace = file.IndexOfAny(new[] { ' ', '\t' });
-                if (findSecondWhitespace >= 0) fileStage = file.Substring(findSecondWhitespace).Trim();
-                findSecondWhitespace = fileStage.IndexOfAny(new[] { ' ', '\t' });
-                if (findSecondWhitespace >= 0) fileStage = fileStage.Substring(findSecondWhitespace).Trim();
-                if (string.IsNullOrEmpty(fileStage))
-                    continue;
-                if (fileStage.Trim()[0] != side[0])
-                    continue;
-
-
-                var fileline = file.Split(new[] { ' ', '\t' });
-                if (fileline.Length < 3)
-                    continue;
-                Directory.SetCurrentDirectory(_workingdir);
-                SaveBlobAs(saveAs, fileline[1]);
-                return true;
-            }
-            return false;
-        }
-
-        public void SaveBlobAs(string saveAs, string blob)
-        {
-            using (var ms = (MemoryStream)GetFileStream(blob)) //Ugly, has implementation info.
-            {
-                ConfigFile localConfig = GetLocalConfig();
-                bool convertcrlf = localConfig.HasValue("core.autocrlf")
-                    ? localConfig.GetValue("core.autocrlf").Equals("true", StringComparison.OrdinalIgnoreCase)
-                    : GitCommandHelpers.GetGlobalConfig().GetValue("core.autocrlf").Equals("true", StringComparison.OrdinalIgnoreCase);
-
-                byte[] buf = ms.ToArray();
-                if (convertcrlf)
-                {
-                    if (!FileHelper.IsBinaryFile(saveAs) && !FileHelper.IsBinaryFileAccordingToContent(buf))
-                    {
-                        StreamReader reader = new StreamReader(ms, Settings.Encoding);
-                        String sfileout = reader.ReadToEnd();
-                        sfileout = sfileout.Replace("\r\n", "\n").Replace("\r", "\n").Replace("\n", "\r\n");
-                        buf = Settings.Encoding.GetBytes(sfileout);
-                    }
-                }
-
-                using (FileStream fileOut = File.Create(saveAs))
-                {
-                    fileOut.Write(buf, 0, buf.Length);
-                }
-            }
-        }
-
-        private static string GetSide(string side)
-        {
-            if (side.Equals("REMOTE", StringComparison.CurrentCultureIgnoreCase))
-                side = "3";
-            if (side.Equals("LOCAL", StringComparison.CurrentCultureIgnoreCase))
-                side = "2";
-            if (side.Equals("BASE", StringComparison.CurrentCultureIgnoreCase))
-                side = "1";
-            return side;
-        }
-
-        public string[] GetConflictedFiles(string filename)
-        {
-            Directory.SetCurrentDirectory(_workingdir);
-
-            filename = FixPath(filename);
-
-            string[] fileNames =
-                {
-                    filename + ".BASE",
-                    filename + ".LOCAL",
-                    filename + ".REMOTE"
-                };
-
-            var unmerged = RunGitCmd("ls-files -z --unmerged \"" + filename + "\"").Split(new char[] { '\0', '\n' }, StringSplitOptions.RemoveEmptyEntries);
-
-            foreach (var file in unmerged)
-            {
-                string fileStage = null;
-                int findSecondWhitespace = file.IndexOfAny(new[] { ' ', '\t' });
-                if (findSecondWhitespace >= 0) fileStage = file.Substring(findSecondWhitespace).Trim();
-                findSecondWhitespace = fileStage.IndexOfAny(new[] { ' ', '\t' });
-                if (findSecondWhitespace >= 0) fileStage = fileStage.Substring(findSecondWhitespace).Trim();
-                if (string.IsNullOrEmpty(fileStage))
-                    continue;
-
-                int stage;
-                if (!Int32.TryParse(fileStage.Trim()[0].ToString(), out stage))
-                    continue;
-
-                var tempFile = RunGitCmd("checkout-index --temp --stage=" + stage + " -- " + "\"" + filename + "\"");
-                tempFile = tempFile.Split('\t')[0];
-                tempFile = Path.Combine(_workingdir, tempFile);
-
-                var newFileName = Path.Combine(_workingdir, fileNames[stage - 1]);
-                try
-                {
-                    fileNames[stage - 1] = newFileName;
-                    var index = 1;
-                    while (File.Exists(fileNames[stage - 1]) && index < 50)
-                    {
-                        fileNames[stage - 1] = newFileName + index;
-                        index++;
-                    }
-                    File.Move(tempFile, fileNames[stage - 1]);
-                }
-                catch (Exception ex)
-                {
-                    Trace.WriteLine(ex);
-                }
-            }
-
-            if (!File.Exists(fileNames[0])) fileNames[0] = null;
-            if (!File.Exists(fileNames[1])) fileNames[1] = null;
-            if (!File.Exists(fileNames[2])) fileNames[2] = null;
-
-            return fileNames;
-        }
-
-        public string[] GetConflictedFileNames(string filename)
-        {
-            filename = FixPath(filename);
-
-            var fileNames = new string[3];
-
-            var unmerged = RunGitCmd("ls-files -z --unmerged \"" + filename + "\"").Split(new[] { '\0', '\n' }, StringSplitOptions.RemoveEmptyEntries);
-
-            foreach (var file in unmerged)
-            {
-                int findSecondWhitespace = file.IndexOfAny(new[] { ' ', '\t' });
-                string fileStage = findSecondWhitespace >= 0 ? file.Substring(findSecondWhitespace).Trim() : "";
-
-                findSecondWhitespace = fileStage.IndexOfAny(new[] { ' ', '\t' });
-
-                fileStage = findSecondWhitespace >= 0 ? fileStage.Substring(findSecondWhitespace).Trim() : "";
-
-                int stage;
-                if (Int32.TryParse(fileStage.Trim()[0].ToString(), out stage) && stage >= 1 && stage <= 3 && fileStage.Length > 2)
-                {
-                    fileNames[stage - 1] = fileStage.Substring(2);
-                }
-            }
-
-            return fileNames;
-        }
-
-        public static string GetGitDirectory(string repositoryPath)
-        {
-            if (File.Exists(repositoryPath + ".git"))
-            {
-                var lines = File.ReadAllLines(repositoryPath + ".git");
-                foreach (string line in lines)
-                {
-                    if (line.StartsWith("gitdir:"))
-                    {
-                        string path = line.Substring(7).Trim().Replace('/', '\\');
-                        return path + Settings.PathSeparator;
-                    }
-                }
-            }
-            return repositoryPath + ".git" + Settings.PathSeparator;
-        }
-
-        public string GetMergeMessage()
-        {
-            var file = GetGitDirectory() + "MERGE_MSG";
-
-            return
-                File.Exists(file)
-                    ? File.ReadAllText(file)
-                    : "";
-        }
-
-        public void RunGitK()
-        {
-            if (Settings.RunningOnUnix())
-            {
-                RunRealCmdDetached("gitk", "");
-            }
-            else
-            {
-                StartExternalCommand("cmd.exe", "/c \"\"" + Settings.GitCommand.Replace("git.cmd", "gitk.cmd")
-                                                              .Replace("bin\\git.exe", "cmd\\gitk.cmd")
-                                                              .Replace("bin/git.exe", "cmd/gitk.cmd") + "\" --branches --tags --remotes\"");
-            }
-        }
-
-        public void RunGui()
-        {
-            if (Settings.RunningOnUnix())
-            {
-                RunRealCmdDetached("git", "gui");
-            }
-            else
-            {
-                StartExternalCommand("cmd.exe", "/c \"\"" + Settings.GitCommand + "\" gui\"");
-            }
-        }
-
-        public void RunBash()
-        {
-            if (Settings.RunningOnUnix())
-            {
-                string[] termEmuCmds =
-                {
-                    "gnome-terminal",
-                    "konsole",
-                    "Terminal",
-                    "xterm"
-                };
-
-                string args = "";
-                string cmd = termEmuCmds.FirstOrDefault(termEmuCmd => !string.IsNullOrEmpty(RunCmd("which", termEmuCmd)));
-
-                if (string.IsNullOrEmpty(cmd))
-                {
-                    cmd = "bash";
-                    args = "--login -i";
-                }
-
-                RunRealCmdDetached(cmd, args);
-            }
-            else
-            {
-                if (File.Exists(Settings.GitBinDir + "bash.exe"))
-                    RunRealCmdDetached("cmd.exe", "/c \"\"" + Settings.GitBinDir + "bash\" --login -i\"");
-                else
-                    RunRealCmdDetached("cmd.exe", "/c \"\"" + Settings.GitBinDir + "sh\" --login -i\"");
-            }
-        }
-
-        public string Init(bool bare, bool shared)
-        {
-            if (bare && shared)
-                return RunGitCmd("init --bare --shared=all");
-            if (bare)
-                return RunGitCmd("init --bare");
-            return RunGitCmd("init");
-        }
-
-        public bool IsMerge(string commit)
-        {
-            string output = RunGitCmd("log -n 1 --format=format:%P \"" + commit + "\"");
-            string[] parents = output.Split(' ');
-            if (parents.Length > 1) return true;
-            return false;
-        }
-
-        public GitRevision[] GetParents(string commit)
-        {
-            string output = RunGitCmd("log -n 1 --format=format:%P \"" + commit + "\"");
-            string[] Parents = output.Split(' ');
-            var ParentsRevisions = new GitRevision[Parents.Length];
-            for (int i = 0; i < Parents.Length; i++)
-            {
-                const string formatString =
-                    /* Tree           */ "%T%n" +
-                    /* Author Name    */ "%aN%n" +
-                    /* Author Date    */ "%ai%n" +
-                    /* Committer Name */ "%cN%n" +
-                    /* Committer Date */ "%ci%n" +
-                    /* Commit Message */ "%s";
-                string cmd = "log -n 1 --format=format:" + formatString + " " + Parents[i];
-                var RevInfo = RunGitCmd(cmd);
-                string[] Infos = RevInfo.Split('\n');
-                var Revision = new GitRevision(Parents[i])
-                {
-                    TreeGuid = Infos[0],
-                    Author = Infos[1],
-                    Committer = Infos[3],
-                    Message = Infos[5]
-                };
-                DateTime Date;
-                DateTime.TryParse(Infos[2], out Date);
-                Revision.AuthorDate = Date;
-                DateTime.TryParse(Infos[4], out Date);
-                Revision.CommitDate = Date;
-                ParentsRevisions[i] = Revision;
-            }
-            return ParentsRevisions;
-        }
-
-        public string CherryPick(string cherry, bool commit, string arguments)
-        {
-            return RunGitCmd(GitCommandHelpers.CherryPickCmd(cherry, commit, arguments));
-        }
-
-        public string ShowSha1(string sha1)
-        {
-            return this.RunCachableCmd(Settings.GitCommand, "show --encoding=" + Settings.Encoding.HeaderName + " " + sha1);
-        }
-
-        public string UserCommitCount()
-        {
-            return RunGitCmd("shortlog -s -n");
-        }
-
-        public string DeleteBranch(string branchName, bool force, bool remoteBranch)
-        {
-            return RunGitCmd(GitCommandHelpers.DeleteBranchCmd(branchName, force, remoteBranch));
-        }
-
-        public string DeleteTag(string tagName)
-        {
-            return RunGitCmd(GitCommandHelpers.DeleteTagCmd(tagName));
-        }
-
-        public string GetCurrentCheckout()
-        {
-            return RunGitCmd("log -g -1 HEAD --pretty=format:%H");
-        }
-
-        public string GetSuperprojectCurrentCheckout()
-        {
-            if (_superprojectModule == null)
-                return "";
-
-            var lines = _superprojectModule.RunGitCmd("submodule status --cached " + _submoduleName).Split('\n');
-
-            if (lines.Length == 0)
-                return "";
-
-            string submodule = lines[0];
-            if (submodule.Length < 43)
-                return "";
-
-            var currentCommitGuid = submodule.Substring(1, 40).Trim();
-            return currentCommitGuid;
-        }
-
-        public int CommitCount()
-        {
-            int count;
-            var arguments = "/c \"\"" + Settings.GitCommand + "\" rev-list --all --abbrev-commit | wc -l\"";
-            return
-                int.TryParse(RunCmd("cmd.exe", arguments), out count)
-                    ? count
-                    : 0;
-        }
-
-        public bool IsMergeCommit(string commitId)
-        {
-            return ExistsMergeCommit(commitId + "~1", commitId);
-        }
-
-        public bool ExistsMergeCommit(string startRev, string endRev)
-        {
-            string revisions = RunGitCmd("rev-list --parents --no-walk " + startRev + ".." + endRev);
-            string[] revisionsTab = revisions.Split('\n');
-            return revisionsTab.Any(parents => parents.Split(' ').Length > 2);
-        }
-
-        public string GetSubmoduleRemotePath(string name)
-        {
-            var configFile = new ConfigFile(_workingdir + ".gitmodules");
-            return configFile.GetValue("submodule." + name.Trim() + ".url").Trim();
-        }
-
-        public string GetSubmoduleLocalPath(string name)
-        {
-            var configFile = new ConfigFile(_workingdir + ".gitmodules");
-            return configFile.GetValue("submodule." + name.Trim() + ".path").Trim();
-        }
-
-        public string GetSubmoduleFullPath(string name)
-        {
-            return _workingdir + FixPath(GetSubmoduleLocalPath(name)) + Settings.PathSeparator;
-        }
-
-        public string FindGitSuperprojectPath(out string submoduleName)
-        {
-            submoduleName = null;
-            if (String.IsNullOrEmpty(_workingdir))
-                return null;
-
-            string superprojectPath = null;
-            if (File.Exists(_workingdir + ".git"))
-            {
-                var lines = File.ReadAllLines(_workingdir + ".git");
-                foreach (string line in lines)
-                {
-                    if (line.StartsWith("gitdir:"))
-                    {
-                        string gitpath = line.Substring(7).Trim();
-                        int pos = gitpath.IndexOf("/.git/");
-                        if (pos != -1)
-                        {
-                            gitpath = gitpath.Substring(0, pos + 1).Replace('/', '\\');
-                            if (File.Exists(gitpath + ".gitmodules") && ValidWorkingDir(gitpath))
-                                superprojectPath = gitpath;
-                        }
-                    }
-                }
-            }
-
-            string currentPath = Path.GetDirectoryName(_workingdir); // remove last slash
-            if (!string.IsNullOrEmpty(currentPath) &&
-                superprojectPath == null)
-            {
-                string path = Path.GetDirectoryName(currentPath);
-                if (!string.IsNullOrEmpty(path) &&
-                    (!File.Exists(path + Settings.PathSeparator + ".gitmodules") || !ValidWorkingDir(path + Settings.PathSeparator)))
-                {
-                    // Check upper directory
-                    path = Path.GetDirectoryName(path);
-                    if (!File.Exists(path + Settings.PathSeparator + ".gitmodules") || !ValidWorkingDir(path + Settings.PathSeparator))
-                        return null;
-                }
-                superprojectPath = path + Settings.PathSeparator;
-            }
-
-            if (!string.IsNullOrEmpty(superprojectPath))
-            {
-                var localPath = currentPath.Substring(superprojectPath.Length);
-                var configFile = new ConfigFile(superprojectPath + ".gitmodules");
-                foreach (ConfigSection configSection in configFile.GetConfigSections())
-                {
-                    if (configSection.GetValue("path") == localPath)
-                    {
-                        submoduleName = configSection.SubSection;
-                        return superprojectPath;
-                    }
-                }
-            }
-
-            return null;
-        }
-
-        internal static GitSubmodule CreateGitSubmodule(string submodule)
-        {
-            var gitSubmodule =
-                new GitSubmodule
-                    {
-                        Initialized = submodule[0] != '-',
-                        UpToDate = submodule[0] != '+',
-                        CurrentCommitGuid = submodule.Substring(1, 40).Trim()
-                    };
-
-            var name = submodule.Substring(42).Trim();
-            if (name.Contains("("))
-            {
-                gitSubmodule.Name = name.Substring(0, name.IndexOf("(")).TrimEnd();
-                gitSubmodule.Branch = name.Substring(name.IndexOf("(")).Trim(new[] { '(', ')', ' ' });
-            }
-            else
-                gitSubmodule.Name = name;
-            return gitSubmodule;
-        }
-
-        public string GetSubmoduleSummary(string submodule)
-        {
-            var arguments = string.Format("submodule summary {0}", submodule);
-            return RunGitCmd(arguments);
-        }
-
-        public string Stash()
-        {
-            var arguments = "stash save";
-            if (Settings.IncludeUntrackedFilesInAutoStash)
-                arguments += " -u";
-            return RunGitCmd(arguments);
-        }
-
-        public string StashApply()
-        {
-            return RunGitCmd("stash apply");
-        }
-
-        public string StashClear()
-        {
-            return RunGitCmd("stash clear");
-        }
-
-        public string ResetSoft(string commit)
-        {
-            return ResetSoft(commit, "");
-        }
-
-        public string ResetMixed(string commit)
-        {
-            return ResetMixed(commit, "");
-        }
-
-        public string ResetHard(string commit)
-        {
-            return ResetHard(commit, "");
-        }
-
-        public string ResetSoft(string commit, string file)
-        {
-            var args = "reset --soft";
-
-            if (!string.IsNullOrEmpty(commit))
-                args += " \"" + commit + "\"";
-
-            if (!string.IsNullOrEmpty(file))
-                args += " -- \"" + file + "\"";
-
-            return RunGitCmd(args);
-        }
-
-        public string ResetMixed(string commit, string file)
-        {
-            var args = "reset --mixed";
-
-            if (!string.IsNullOrEmpty(commit))
-                args += " \"" + commit + "\"";
-
-            if (!string.IsNullOrEmpty(file))
-                args += " -- \"" + file + "\"";
-
-            return RunGitCmd(args);
-        }
-
-        public string ResetHard(string commit, string file)
-        {
-            var args = "reset --hard";
-
-            if (!string.IsNullOrEmpty(commit))
-                args += " \"" + commit + "\"";
-
-            if (!string.IsNullOrEmpty(file))
-                args += " -- \"" + file + "\"";
-
-            return RunGitCmd(args);
-        }
-
-        public string ResetFile(string file)
-        {
-            file = FixPath(file);
-            return RunGitCmd("checkout-index --index --force -- \"" + file + "\"");
-        }
-
-
-        public string FormatPatch(string from, string to, string output, int start)
-        {
-            output = FixPath(output);
-
-            var result = RunCmd(Settings.GitCommand,
-                                "format-patch -M -C -B --start-number " + start + " \"" + from + "\"..\"" + to +
-                                "\" -o \"" + output + "\"");
-
-            return result;
-        }
-
-        public string FormatPatch(string from, string to, string output)
-        {
-            output = FixPath(output);
-
-            var result = RunCmd(Settings.GitCommand,
-                                "format-patch -M -C -B \"" + from + "\"..\"" + to + "\" -o \"" + output + "\"");
-
-            return result;
-        }
-
-
-        public string Tag(string tagName, string revision, bool annotation)
-        {
-            return annotation
-                ? RunCmd(Settings.GitCommand,
-                                "tag \"" + tagName.Trim() + "\" -a -F \"" + WorkingDirGitDir() +
-                                "\\TAGMESSAGE\" -- \"" + revision + "\"")
-                : RunGitCmd("tag \"" + tagName.Trim() + "\" \"" + revision + "\"");
-        }
-
-        public string Branch(string branchName, string revision, bool checkout)
-        {
-            return RunGitCmd(GitCommandHelpers.BranchCmd(branchName, revision, checkout));
-        }
-
-        public string Push(string path)
-        {
-            return RunGitCmd("push \"" + FixPath(path).Trim() + "\"");
-        }
-
-        public bool StartPageantForRemote(string remote)
-        {
-            var sshKeyFile = GetPuttyKeyFileForRemote(remote);
-            if (string.IsNullOrEmpty(sshKeyFile))
-                return false;
-
-            StartPageantWithKey(sshKeyFile);
-            return true;
-        }
-
-        public void StartPageantWithKey(string sshKeyFile)
-        {
-            StartExternalCommand(Settings.Pageant, "\"" + sshKeyFile + "\"");
-        }
-
-        public string GetPuttyKeyFileForRemote(string remote)
-        {
-            if (string.IsNullOrEmpty(remote) ||
-                string.IsNullOrEmpty(Settings.Pageant) ||
-                !Settings.AutoStartPageant ||
-                !GitCommandHelpers.Plink())
-                return "";
-
-            return GetSetting("remote." + remote + ".puttykeyfile");
-        }
-
-        public string Fetch(string remote, string branch)
-        {
-            remote = FixPath(remote);
-
-            Directory.SetCurrentDirectory(_workingdir);
-
-            RunRealCmd("cmd.exe", " /k \"\"" + Settings.GitCommand + "\" " + FetchCmd(remote, null, branch) + "\"");
-
-            return "Done";
-        }
-
-        public static bool PathIsUrl(string path)
-        {
-            return path.Contains(Settings.PathSeparator.ToString()) || path.Contains(Settings.PathSeparatorWrong.ToString());
-        }
-
-        public string FetchCmd(string remote, string remoteBranch, string localBranch)
-        {
-            if (string.IsNullOrEmpty(remote) && string.IsNullOrEmpty(remoteBranch) && string.IsNullOrEmpty(localBranch))
-                return "fetch";
-
-            return "fetch " + GetFetchArgs(remote, remoteBranch, localBranch);
-        }
-
-        public string Pull(string remote, string remoteBranch, string localBranch, bool rebase)
-        {
-            remote = FixPath(remote);
-
-            Directory.SetCurrentDirectory(_workingdir);
-
-            RunRealCmd("cmd.exe", " /k \"\"" + Settings.GitCommand + "\" " + PullCmd(remote, localBranch, remoteBranch, rebase) + "\"");
-
-            return "Done";
-        }
-
-        public string PullCmd(string remote, string remoteBranch, string localBranch, bool rebase)
-        {
-            if (rebase && !string.IsNullOrEmpty(remoteBranch))
-                return "pull --rebase " + remote + " refs/heads/" + remoteBranch;
-
-            if (rebase)
-                return "pull --rebase " + remote;
-
-            return "pull " + GetFetchArgs(remote, remoteBranch, localBranch);
-        }
-
-        private string GetFetchArgs(string remote, string remoteBranch, string localBranch)
-        {
-            remote = FixPath(remote);
-
-            //Remove spaces... 
-            if (remoteBranch != null)
-                remoteBranch = remoteBranch.Replace(" ", "");
-            if (localBranch != null)
-                localBranch = localBranch.Replace(" ", "");
-
-            string remoteBranchArguments;
-
-            if (string.IsNullOrEmpty(remoteBranch))
-                remoteBranchArguments = "";
-            else
-                remoteBranchArguments = "+refs/heads/" + remoteBranch + "";
-
-            string localBranchArguments;
-            var remoteUrl = GetSetting("remote." + remote + ".url");
-
-            if (PathIsUrl(remote) && !string.IsNullOrEmpty(localBranch) && string.IsNullOrEmpty(remoteUrl))
-                localBranchArguments = ":refs/heads/" + localBranch + "";
-            else if (string.IsNullOrEmpty(localBranch) || PathIsUrl(remote) || string.IsNullOrEmpty(remoteUrl))
-                localBranchArguments = "";
-            else
-                localBranchArguments = ":" + "refs/remotes/" + remote.Trim() + "/" + localBranch + "";
-
-            var progressOption = "";
-            if (GitCommandHelpers.VersionInUse.FetchCanAskForProgress)
-                progressOption = "--progress ";
-
-            return progressOption + "\"" + remote.Trim() + "\" " + remoteBranchArguments + localBranchArguments;
-        }
-
-        public string ContinueRebase()
-        {
-            Directory.SetCurrentDirectory(_workingdir);
-
-            var result = RunGitCmd(GitCommandHelpers.ContinueRebaseCmd());
-
-            return result;
-        }
-
-        public string SkipRebase()
-        {
-            Directory.SetCurrentDirectory(_workingdir);
-
-            var result = RunGitCmd(GitCommandHelpers.SkipRebaseCmd());
-
-            return result;
-        }
-
-        public string GetRebaseDir()
-        {
-            string gitDirectory = GetGitDirectory();
-            if (Directory.Exists(gitDirectory + "rebase-merge" + Settings.PathSeparator))
-                return gitDirectory + "rebase-merge" + Settings.PathSeparator;
-            if (Directory.Exists(gitDirectory + "rebase-apply" + Settings.PathSeparator))
-                return gitDirectory + "rebase-apply" + Settings.PathSeparator;
-            if (Directory.Exists(gitDirectory + "rebase" + Settings.PathSeparator))
-                return gitDirectory + "rebase" + Settings.PathSeparator;
-
-            return "";
-        }
-
-        public bool InTheMiddleOfBisect()
-        {
-            return File.Exists(WorkingDirGitDir() + Settings.PathSeparator + "BISECT_START");
-        }
-
-
-        public bool InTheMiddleOfRebase()
-        {
-            return !File.Exists(GetRebaseDir() + "applying") &&
-                   Directory.Exists(GetRebaseDir());
-        }
-
-        public bool InTheMiddleOfPatch()
-        {
-            return !File.Exists(GetRebaseDir() + "rebasing") &&
-                   Directory.Exists(GetRebaseDir());
-        }
-
-
-        public string GetNextRebasePatch()
-        {
-            var file = GetRebaseDir() + "next";
-            return File.Exists(file) ? File.ReadAllText(file).Trim() : "";
-        }
-
-        public List<PatchFile> GetRebasePatchFiles()
-        {
-            var patchFiles = new List<PatchFile>();
-
-            var nextFile = GetNextRebasePatch();
-
-            int next;
-            int.TryParse(nextFile, out next);
-
-
-            var files = new string[0];
-            if (Directory.Exists(GetRebaseDir()))
-                files = Directory.GetFiles(GetRebaseDir());
-
-            foreach (var fullFileName in files)
-            {
-                int n;
-                var file = fullFileName.Substring(fullFileName.LastIndexOf(Settings.PathSeparator) + 1);
-                if (!int.TryParse(file, out n))
-                    continue;
-
-                var patchFile =
-                    new PatchFile
-                        {
-                            Name = file,
-                            FullName = fullFileName,
-                            IsNext = n == next,
-                            IsSkipped = n < next
-                        };
-
-                if (File.Exists(GetRebaseDir() + file))
-                {
-                    foreach (var line in File.ReadAllLines(GetRebaseDir() + file))
-                    {
-                        if (line.StartsWith("From: "))
-                            if (line.IndexOf('<') > 0 && line.IndexOf('<') < line.Length)
-                                patchFile.Author = line.Substring(6, line.IndexOf('<') - 6).Trim();
-                            else
-                                patchFile.Author = line.Substring(6).Trim();
-
-                        if (line.StartsWith("Date: "))
-                            if (line.IndexOf('+') > 0 && line.IndexOf('<') < line.Length)
-                                patchFile.Date = line.Substring(6, line.IndexOf('+') - 6).Trim();
-                            else
-                                patchFile.Date = line.Substring(6).Trim();
-
-
-                        if (line.StartsWith("Subject: ")) patchFile.Subject = line.Substring(9).Trim();
-
-                        if (!string.IsNullOrEmpty(patchFile.Author) &&
-                            !string.IsNullOrEmpty(patchFile.Date) &&
-                            !string.IsNullOrEmpty(patchFile.Subject))
-                            break;
-                    }
-                }
-
-                patchFiles.Add(patchFile);
-            }
-
-            return patchFiles;
-        }
-
-        public string Rebase(string branch)
-        {
-            Directory.SetCurrentDirectory(_workingdir);
-
-            return RunGitCmd(GitCommandHelpers.RebaseCmd(branch, false, false, false));
-        }
-
-        public string AbortRebase()
-        {
-            Directory.SetCurrentDirectory(_workingdir);
-
-            return RunGitCmd(GitCommandHelpers.AbortRebaseCmd());
-        }
-
-        public string Resolved()
-        {
-            Directory.SetCurrentDirectory(_workingdir);
-
-            return RunGitCmd(GitCommandHelpers.ResolvedCmd());
-        }
-
-        public string Skip()
-        {
-            Directory.SetCurrentDirectory(_workingdir);
-
-            return RunGitCmd(GitCommandHelpers.SkipCmd());
-        }
-
-        public string Abort()
-        {
-            Directory.SetCurrentDirectory(_workingdir);
-
-            return RunGitCmd(GitCommandHelpers.AbortCmd());
-        }
-
-        public string Commit(bool amend)
-        {
-            return Commit(amend, "");
-        }
-
-        public string Commit(bool amend, string author)
-        {
-            return RunGitCmd(CommitCmd(amend, author));
-        }
-
-        public string CommitCmd(bool amend)
-        {
-            return CommitCmd(amend, "");
-        }
-
-        public string CommitCmd(bool amend, string author)
-        {
-            string command = "commit";
-            if (amend)
-                command += " --amend";
-
-            if (!string.IsNullOrEmpty(author))
-                command += " --author=\"" + author + "\"";
-
-            var path = WorkingDirGitDir() + Settings.PathSeparator + "COMMITMESSAGE\"";
-            command += " -F \"" + path;
-
-            return command;
-        }
-
-        public string Patch(string patchFile)
-        {
-            Directory.SetCurrentDirectory(_workingdir);
-
-            return RunGitCmd(GitCommandHelpers.PatchCmd(FixPath(patchFile)));
-        }
-
-        public string UpdateRemotes()
-        {
-            return RunGitCmd("remote update");
-        }
-
-        public string RemoveRemote(string name)
-        {
-            return RunGitCmd("remote rm \"" + name + "\"");
-        }
-
-        public string RenameRemote(string name, string newName)
-        {
-            return RunGitCmd("remote rename \"" + name + "\" \"" + newName + "\"");
-        }
-
-        public string Rename(string name, string newName)
-        {
-            return RunGitCmd("branch -m \"" + name + "\" \"" + newName + "\"");
-        }
-
-        public string AddRemote(string name, string path)
-        {
-            var location = FixPath(path);
-
-            if (string.IsNullOrEmpty(name))
-                return "Please enter a name.";
-
-            return
-                string.IsNullOrEmpty(location)
-                    ? RunGitCmd(string.Format("remote add \"{0}\" \"\"", name))
-                    : RunGitCmd(string.Format("remote add \"{0}\" \"{1}\"", name, location));
-        }
-
-        public string[] GetRemotes()
-        {
-            return GetRemotes(true);
-        }
-
-        public string[] GetRemotes(bool allowEmpty)
-        {
-            string remotes = RunGitCmd("remote show");
-            return allowEmpty ? remotes.Split('\n') : remotes.Split(new char[] { '\n' }, StringSplitOptions.RemoveEmptyEntries);
-        }
-
-        public ConfigFile GetLocalConfig()
-        {
-            return new ConfigFile(WorkingDirGitDir() + Settings.PathSeparator + "config");
-        }
-
-        public string GetSetting(string setting)
-        {
-            var configFile = GetLocalConfig();
-            return configFile.GetValue(setting);
-        }
-
-        public string GetEffectiveSetting(string setting)
-        {
-            var localConfig = GetLocalConfig();
-            if (localConfig.HasValue(setting))
-                return localConfig.GetValue(setting);
-
-            return GitCommandHelpers.GetGlobalConfig().GetValue(setting);
-        }
-
-        public void UnsetSetting(string setting)
-        {
-            var configFile = GetLocalConfig();
-            configFile.RemoveSetting(setting);
-            configFile.Save();
-        }
-
-        public void SetSetting(string setting, string value)
-        {
-            var configFile = GetLocalConfig();
-            configFile.SetValue(setting, value);
-            configFile.Save();
-        }
-
-        public List<Patch> GetStashedItems(string stashName)
-        {
-            var patchManager = new PatchManager();
-            patchManager.LoadPatch(RunGitCmd("stash show -p " + stashName), false);
-
-            return patchManager.Patches;
-        }
-
-        public List<GitStash> GetStashes()
-        {
-            var list = RunGitCmd("stash list").Split('\n');
-
-            var stashes = new List<GitStash>();
-            foreach (var stashString in list)
-            {
-                if (stashString.IndexOf(':') <= 0)
-                    continue;
-
-                var stash = new GitStash
-                        {
-                            Name = stashString.Substring(0, stashString.IndexOf(':')).Trim()
-                        };
-
-                if (stashString.IndexOf(':') + 1 < stashString.Length)
-                    stash.Message = stashString.Substring(stashString.IndexOf(':') + 1).Trim();
-
-                stashes.Add(stash);
-            }
-
-            return stashes;
-        }
-
-        public Patch GetSingleDiff(string @from, string to, string fileName, string oldFileName, string extraDiffArguments, Encoding encoding)
-        {
-            if (!string.IsNullOrEmpty(fileName))
-                fileName = string.Concat("\"", FixPath(fileName), "\"");
-
-            if (!string.IsNullOrEmpty(oldFileName))
-                oldFileName = string.Concat("\"", FixPath(oldFileName), "\"");
-
-            from = FixPath(from);
-            to = FixPath(to);
-
-            if (Settings.UsePatienceDiffAlgorithm)
-                extraDiffArguments = string.Concat(extraDiffArguments, " --patience");
-
-            var patchManager = new PatchManager();
-            var arguments = string.Format("diff{0} -M -C \"{1}\" \"{2}\" -- {3} {4}", extraDiffArguments, to, from, fileName, oldFileName);
-            patchManager.LoadPatch(this.RunCachableCmd(Settings.GitCommand, arguments, encoding), false);
-
-            return patchManager.Patches.Count > 0 ? patchManager.Patches[0] : null;
-        }
-
-        public Patch GetSingleDiff(string @from, string to, string fileName, string extraDiffArguments, Encoding encoding)
-        {
-            return this.GetSingleDiff(from, to, fileName, null, extraDiffArguments, encoding);
-        }
-
-        public List<Patch> GetDiff(string from, string to, string extraDiffArguments)
-        {
-            if (Settings.UsePatienceDiffAlgorithm)
-                extraDiffArguments = string.Concat(extraDiffArguments, " --patience");
-
-            var patchManager = new PatchManager();
-            var arguments = string.Format("diff{0} \"{1}\" \"{2}\"", extraDiffArguments, from, to);
-            patchManager.LoadPatch(this.RunCachableCmd(Settings.GitCommand, arguments), false);
-
-            return patchManager.Patches;
-        }
-
-        public List<GitItemStatus> GetDiffFiles(string from, string to)
-        {
-            return GetDiffFiles(from, to, false);
-        }
-
-        public List<GitItemStatus> GetDiffFiles(string from, string to, bool noCache)
-        {
-            string cmd = "diff -M -C -z --name-status \"" + to + "\" \"" + from + "\"";
-            string result = noCache ? RunGitCmd(cmd) : this.RunCachableCmd(Settings.GitCommand, cmd);
-            return GitCommandHelpers.GetAllChangedFilesFromString(result, true);
-        }
-
-        public List<GitItemStatus> GetUntrackedFiles()
-        {
-            var status = RunCmd(Settings.GitCommand,
-                                "ls-files -z --others --directory --no-empty-directory --exclude-standard");
-
-            return status.Split(new char[] { '\0', '\n' }, StringSplitOptions.RemoveEmptyEntries)
-                .Select(statusString => statusString.Trim())
-                .Where(statusString => !string.IsNullOrEmpty(statusString))
-                .Select(statusString => new GitItemStatus
-            {
-                IsNew = true,
-                IsChanged = false,
-                IsDeleted = false,
-                IsTracked = false,
-                Name = statusString
-            })
-                .ToList();
-
-        }
-
-        public List<GitItemStatus> GetAllChangedFiles()
-        {
-            var status = RunGitCmd(GitCommandHelpers.GetAllChangedFilesCmd(true, true));
-
-            return GitCommandHelpers.GetAllChangedFilesFromString(status);
-        }
-
-        public List<GitItemStatus> GetTrackedChangedFiles()
-        {
-            var status = RunGitCmd(GitCommandHelpers.GetAllChangedFilesCmd(true, false));
-
-            return GitCommandHelpers.GetAllChangedFilesFromString(status);
-        }
-
-        public List<GitItemStatus> GetDeletedFiles()
-        {
-            var status = RunGitCmd("ls-files -z --deleted --exclude-standard");
-
-            var statusStrings = status.Split(new char[] { '\0', '\n' }, StringSplitOptions.RemoveEmptyEntries);
-
-            var gitItemStatusList = new List<GitItemStatus>();
-
-            foreach (var statusString in statusStrings)
-            {
-                if (string.IsNullOrEmpty(statusString.Trim()))
-                    continue;
-                gitItemStatusList.Add(
-                    new GitItemStatus
-                        {
-                            IsNew = false,
-                            IsChanged = false,
-                            IsDeleted = true,
-                            IsTracked = true,
-                            Name = statusString.Trim()
-                        });
-            }
-
-            return gitItemStatusList;
-        }
-
-        public bool FileIsStaged(string filename)
-        {
-            var status = RunGitCmd("diff -z --cached --numstat -- \"" + filename + "\"");
-            return !string.IsNullOrEmpty(status);
-        }
-
-        public List<GitItemStatus> GetStagedFiles()
-        {
-            string status = RunGitCmd("diff -M -C -z --cached --name-status");
-
-            if (true && status.Length < 50 && status.Contains("fatal: No HEAD commit to compare"))
-            {
-                //This command is a little more expensive because it will return both staged and unstaged files
-                string command = GitCommandHelpers.GetAllChangedFilesCmd(true, false);
-                status = RunGitCmd(command);
-                List<GitItemStatus> stagedFiles = GitCommandHelpers.GetAllChangedFilesFromString(status, false);
-                return stagedFiles.Where(f => f.IsStaged).ToList<GitItemStatus>();
-            }
-
-            return GitCommandHelpers.GetAllChangedFilesFromString(status, true);
-        }
-
-        public List<GitItemStatus> GitStatus()
-        {
-            return GitStatus(UntrackedFilesMode.Default, 0);
-        }
-
-        public List<GitItemStatus> GitStatus(UntrackedFilesMode untrackedFilesMode, IgnoreSubmodulesMode ignoreSubmodulesMode)
-        {
-            if (!GitCommandHelpers.VersionInUse.SupportGitStatusPorcelain)
-                throw new Exception("The version of git you are using is not supported for this action. Please upgrade to git 1.7.3 or newer.");
-
-            string command = GitCommandHelpers.GetAllChangedFilesCmd(true, untrackedFilesMode, ignoreSubmodulesMode);
-            string status = RunGitCmd(command);
-            return GitCommandHelpers.GetAllChangedFilesFromString(status);
-        }
-
-        public string GetCurrentChanges(string fileName, string oldFileName, bool staged, string extraDiffArguments, Encoding encoding)
-        {
-            fileName = string.Concat("\"", FixPath(fileName), "\"");
-            if (!string.IsNullOrEmpty(oldFileName))
-                oldFileName = string.Concat("\"", FixPath(oldFileName), "\"");
-
-            if (Settings.UsePatienceDiffAlgorithm)
-                extraDiffArguments = string.Concat(extraDiffArguments, " --patience");
-
-            var args = string.Concat("diff ", extraDiffArguments, " -- ", fileName);
-            if (staged)
-                args = string.Concat("diff -M -C --cached", extraDiffArguments, " -- ", fileName, " ", oldFileName);
-
-            return RunGitCmd(args, encoding);
-        }
-
-        public string StageFile(string file)
-        {
-            return RunGitCmd("update-index --add" + " \"" + FixPath(file) + "\"");
-        }
-
-        public string StageFileToRemove(string file)
-        {
-            return RunGitCmd("update-index --remove" + " \"" + FixPath(file) + "\"");
-        }
-
-
-        public string UnstageFile(string file)
-        {
-            return RunGitCmd("rm" + " --cached \"" + FixPath(file) + "\"");
-        }
-
-        public string UnstageFileToRemove(string file)
-        {
-            return RunGitCmd("reset HEAD -- \"" + FixPath(file) + "\"");
-        }
-
-
-        public static bool IsBareRepository(string repositoryPath)
-        {
-            return !Directory.Exists(GetGitDirectory(repositoryPath));
-        }
-
-
-        /// <summary>
-        /// Dirty but fast. This sometimes fails.
-        /// </summary>
-        public static string GetSelectedBranchFast(string repositoryPath)
-        {
-            if (string.IsNullOrEmpty(repositoryPath))
-                return string.Empty;
-
-            string head;
-            string headFileName = Path.Combine(WorkingDirGitDir(repositoryPath), "HEAD");
-            if (File.Exists(headFileName))
-            {
-                head = File.ReadAllText(headFileName);
-                if (!head.Contains("ref:"))
-                    return "(no branch)";
-            }
-            else
-            {
-                return string.Empty;
-            }
-
-            if (!string.IsNullOrEmpty(head))
-            {
-                return head.Replace("ref:", "").Replace("refs/heads/", string.Empty).Trim();
-            }
-
-            return string.Empty;
-        }
-
-        public string GetSelectedBranch(string repositoryPath)
-        {
-            string head = GetSelectedBranchFast(repositoryPath);
-
-            if (string.IsNullOrEmpty(head))
-            {
-                int exitcode;
-                head = RunGitCmd("symbolic-ref HEAD", out exitcode);
-                if (exitcode == 1)
-                    return "(no branch)";
-            }
-
-            return head;
-        }
-
-        public string GetSelectedBranch()
-        {
-            return GetSelectedBranch(_workingdir);
-        }
-
-        public string GetRemoteBranch(string branch)
-        {
-            string remote = GetSetting(string.Format("branch.{0}.remote", branch));
-            string merge = GetSetting(string.Format("branch.{0}.merge", branch));
-            if (String.IsNullOrEmpty(remote) || String.IsNullOrEmpty(merge))
-                return "";
-            return remote + "/" + (merge.StartsWith("refs/heads/") ? merge.Substring(11) : merge);
-        }
-
-        public List<GitHead> GetRemoteHeads(string remote, bool tags, bool branches)
-        {
-            remote = FixPath(remote);
-
-            var tree = GetTreeFromRemoteHeands(remote, tags, branches);
-            return GetHeads(tree);
-        }
-
-        private string GetTreeFromRemoteHeands(string remote, bool tags, bool branches)
-        {
-            if (tags && branches)
-                return RunGitCmd("ls-remote --heads --tags \"" + remote + "\"");
-            if (tags)
-                return RunGitCmd("ls-remote --tags \"" + remote + "\"");
-            if (branches)
-                return RunGitCmd("ls-remote --heads \"" + remote + "\"");
-            return "";
-        }
-
-        public List<GitHead> GetHeads()
-        {
-            return GetHeads(true);
-        }
-
-        public List<GitHead> GetHeads(bool tags)
-        {
-            return GetHeads(tags, true);
-        }
-
-        public List<GitHead> GetHeads(bool tags, bool branches)
-        {
-            var tree = GetTree(tags, branches);
-            return GetHeads(tree);
-        }
-
-        private string GetTree(bool tags, bool branches)
-        {
-            if (tags && branches)
-                return RunGitCmd("show-ref --dereference");
-
-            if (tags)
-                return RunGitCmd("show-ref --tags");
-
-            if (branches)
-                return RunGitCmd("show-ref --dereference --heads");
-            return "";
-        }
-
-        private List<GitHead> GetHeads(string tree)
-        {
-            var itemsStrings = tree.Split('\n');
-
-            var heads = new List<GitHead>();
-
-            var remotes = GetRemotes(false);
-
-            foreach (var itemsString in itemsStrings)
-            {
-                if (itemsString == null || itemsString.Length <= 42) continue;
-
-                var guid = itemsString.Substring(0, 40);
-                var completeName = itemsString.Substring(41).Trim();
-                heads.Add(new GitHead(guid, completeName, GetRemoteName(completeName, remotes)));
-            }
-
-            return heads;
-        }
-
-        public static string GetRemoteName(string completeName, IEnumerable<string> remotes)
-        {
-            string trimmedName = completeName.StartsWith("refs/remotes/") ? completeName.Substring(13) : completeName;
-
-            foreach (string remote in remotes)
-            {
-                if (trimmedName.StartsWith(string.Concat(remote, "/")))
-                    return remote;
-            }
-
-            return string.Empty;
-        }
-
-        public IList<string> GetFiles(string filePattern)
-        {
-            // filter duplicates out of the result because options -c and -m may return 
-            // same files at times
-            return RunGitCmd("ls-files -z -o -m -c \"" + filePattern + "\"")
-                .Split(new[] { '\0', '\n' }, StringSplitOptions.RemoveEmptyEntries)
-                .Distinct()
-                .ToList();
-        }
-
-        public List<GitItem> GetFileChanges(string file)
-        {
-            file = FixPath(file);
-            var tree = RunGitCmd("whatchanged --all -- \"" + file + "\"");
-
-            var itemsStrings = tree.Split('\n');
-
-            var items = new List<GitItem>();
-
-            GitItem item = null;
-            foreach (var itemsString in itemsStrings)
-            {
-                if (itemsString.StartsWith("commit "))
-                {
-                    item = new GitItem { CommitGuid = itemsString.Substring(7).Trim() };
-
-                    items.Add(item);
-                }
-                else if (item == null)
-                {
-                    continue;
-                }
-                else if (itemsString.StartsWith("Author: "))
-                {
-                    item.Author = itemsString.Substring(7).Trim();
-                }
-                else if (itemsString.StartsWith("Date:   "))
-                {
-                    item.Date = itemsString.Substring(7).Trim();
-                }
-                else if (!itemsString.StartsWith(":") && !string.IsNullOrEmpty(itemsString))
-                {
-                    item.Name += itemsString.Trim() + Environment.NewLine;
-                }
-                else
-                {
-                    if (itemsString.Length > 32)
-                        item.Guid = itemsString.Substring(26, 7);
-                }
-            }
-
-            return items;
-        }
-
-        public string[] GetFullTree(string id)
-        {
-            string tree = this.RunCachableCmd(Settings.GitCommand, string.Format("ls-tree -z -r --name-only {0}", id));
-            return tree.Split(new char[] { '\0', '\n' });
-        }
-
-        public List<IGitItem> GetTree(string id)
-        {
-            var tree = this.RunCachableCmd(Settings.GitCommand, "ls-tree -z \"" + id + "\"");
-
-            var itemsStrings = tree.Split(new char[] { '\0', '\n' });
-
-            var items = new List<IGitItem>();
-
-            foreach (var itemsString in itemsStrings)
-            {
-                if (itemsString.Length <= 53)
-                    continue;
-
-                var item = new GitItem { Mode = itemsString.Substring(0, 6) };
-                var guidStart = itemsString.IndexOf(' ', 7);
-                item.ItemType = itemsString.Substring(7, guidStart - 7);
-                item.Guid = itemsString.Substring(guidStart + 1, 40);
-                item.Name = itemsString.Substring(guidStart + 42).Trim();
-                item.FileName = item.Name;
-
-                items.Add(item);
-            }
-
-            return items;
-        }
-
-        public GitBlame Blame(string filename, string from)
-        {
-            from = FixPath(from);
-            filename = FixPath(filename);
-            string blameCommand = string.Format("blame --porcelain -M -w -l \"{0}\" -- \"{1}\"", from, filename);
-            var itemsStrings =
-                RunCmd(
-                    Settings.GitCommand,
-                    blameCommand
-                    )
-                    .Split('\n');
-
-            GitBlame blame = new GitBlame();
-
-            GitBlameHeader blameHeader = null;
-            GitBlameLine blameLine = null;
-
-            for (int i = 0; i < itemsStrings.GetLength(0); i++)
-            {
-                try
-                {
-                    string line = itemsStrings[i];
-
-                    //The contents of the actual line is output after the above header, prefixed by a TAB. This is to allow adding more header elements later.
-                    if (line.StartsWith("\t"))
-                        blameLine.LineText = line.Substring(1) //trim ONLY first tab
-                                                 .Trim(new char[] { '\r' }); //trim \r, this is a workaround for a \r\n bug
-                    else if (line.StartsWith("author-mail"))
-                        blameHeader.AuthorMail = line.Substring("author-mail".Length).Trim();
-                    else if (line.StartsWith("author-time"))
-                        blameHeader.AuthorTime = (new DateTime(1970, 1, 1, 0, 0, 0, DateTimeKind.Utc)).AddSeconds(int.Parse(line.Substring("author-time".Length).Trim()));
-                    else if (line.StartsWith("author-tz"))
-                        blameHeader.AuthorTimeZone = line.Substring("author-tz".Length).Trim();
-                    else if (line.StartsWith("author"))
-                    {
-                        blameHeader = new GitBlameHeader();
-                        blameHeader.CommitGuid = blameLine.CommitGuid;
-                        blameHeader.Author = line.Substring("author".Length).Trim();
-                        blame.Headers.Add(blameHeader);
-                    }
-                    else if (line.StartsWith("committer-mail"))
-                        blameHeader.CommitterMail = line.Substring("committer-mail".Length).Trim();
-                    else if (line.StartsWith("committer-time"))
-                        blameHeader.CommitterTime = (new DateTime(1970, 1, 1, 0, 0, 0, DateTimeKind.Utc)).AddSeconds(int.Parse(line.Substring("committer-time".Length).Trim()));
-                    else if (line.StartsWith("committer-tz"))
-                        blameHeader.CommitterTimeZone = line.Substring("committer-tz".Length).Trim();
-                    else if (line.StartsWith("committer"))
-                        blameHeader.Committer = line.Substring("committer".Length).Trim();
-                    else if (line.StartsWith("summary"))
-                        blameHeader.Summary = line.Substring("summary".Length).Trim();
-                    else if (line.StartsWith("filename"))
-                        blameHeader.FileName = line.Substring("filename".Length).Trim();
-                    else if (line.IndexOf(' ') == 40) //SHA1, create new line!
-                    {
-                        blameLine = new GitBlameLine();
-                        blameLine.CommitGuid = line.Substring(0, 40);
-                        blame.Lines.Add(blameLine);
-                    }
-                }
-                catch
-                {
-                    //Catch all parser errors, and ignore them all!
-                    //We should never get here...
-                    Settings.GitLog.Log("Error parsing output from command: " + blameCommand + "\n\nPlease report a bug!");
-                }
-            }
-
-
-            return blame;
-        }
-
-        public string GetFileRevisionText(string file, string revision)
-        {
-            return
-                this.RunCachableCmd(
-                    Settings.GitCommand,
-                    string.Format("show --encoding=" + Settings.Encoding.HeaderName + " {0}:\"{1}\"", revision, file.Replace('\\', '/')));
-        }
-
-        public string GetFileText(string id)
-        {
-            return this.RunCachableCmd(Settings.GitCommand, "cat-file blob \"" + id + "\"");
-        }
-
-        public static void StreamCopy(Stream input, Stream output)
-        {
-            int read;
-            var buffer = new byte[2048];
-            do
-            {
-                read = input.Read(buffer, 0, buffer.Length);
-                output.Write(buffer, 0, read);
-            } while (read > 0);
-        }
-
-        public Stream GetFileStream(string blob)
-        {
-            try
-            {
-                var newStream = new MemoryStream();
-
-                GitCommandHelpers.SetEnvironmentVariable();
-
-                Settings.GitLog.Log(Settings.GitCommand + " " + "cat-file blob " + blob);
-                //process used to execute external commands
-
-                var info = new ProcessStartInfo()
-                {
-                    UseShellExecute = false,
-                    ErrorDialog = false,
-                    RedirectStandardOutput = true,
-                    RedirectStandardInput = false,
-                    RedirectStandardError = false,
-                    CreateNoWindow = true,
-                    FileName = "\"" + Settings.GitCommand + "\"",
-                    Arguments = "cat-file blob " + blob,
-                    WorkingDirectory = _workingdir,
-                    WindowStyle = ProcessWindowStyle.Normal,
-                    LoadUserProfile = true
-                };
-
-                using (var process = Process.Start(info))
-                {
-                    StreamCopy(process.StandardOutput.BaseStream, newStream);
-                    newStream.Position = 0;
-
-                    process.WaitForExit();
-                    return newStream;
-                }
-            }
-            catch (Win32Exception ex)
-            {
-                Trace.WriteLine(ex);
-            }
-
-            return null;
-        }
-
-        public string RecodeString(string s)
-        {
-
-            Encoding logoutputEncoding = GetLogoutputEncoding();
-            if (logoutputEncoding != Settings.Encoding)
-                s = logoutputEncoding.GetString(Settings.Encoding.GetBytes(s));
-
-            return s;
-        }
-
-        public string GetPreviousCommitMessage(int numberBack)
-        {
-            //+"--encoding=" + Settings.Encoding.HeaderName doesn't work
-            return RecodeString(RunGitCmd("log -n 1 HEAD~" + numberBack + " --pretty=format:%s%n%n%b "));
-        }
-
-        public string MergeBranch(string branch)
-        {
-            return RunGitCmd(GitCommandHelpers.MergeBranchCmd(branch, true, false, false, null));
-        }
-
-        public string OpenWithDifftool(string filename)
-        {
-            return OpenWithDifftool(filename, null, null);
-        }
-
-        public string OpenWithDifftool(string filename, string revision1)
-        {
-            return OpenWithDifftool(filename, revision1, null);
-        }
-
-        public string OpenWithDifftool(string filename, string revision1, string revision2)
-        {
-            var output = "";
-            string args = revision2.Join(" ", revision1).Join(" ", "-- \"" + filename + "\"");
-            if (GitCommandHelpers.VersionInUse.GuiDiffToolExist)
-                RunCmdAsync(Settings.GitCommand,
-                            "difftool --gui --no-prompt " + args);
-            else
-                output = RunCmd(Settings.GitCommand,
-                                "difftool --no-prompt " + args);
-            return output;
-        }
-
-        public string RevParse(string revisionExpression)
-        {
-            string revparseCommand = string.Format("rev-parse \"{0}\"", revisionExpression);
-            int exitCode = 0;
-            string[] resultStrings = RunCmd(Settings.GitCommand, revparseCommand, out exitCode, "").Split('\n');
-            return exitCode == 0 ? resultStrings[0] : "";
-        }
-
-        public static string WorkingDirGitDir(string repositoryPath)
-        {
-            if (string.IsNullOrEmpty(repositoryPath))
-                return repositoryPath;
-            var candidatePath = GetGitDirectory(repositoryPath);
-            return Directory.Exists(candidatePath) ? candidatePath : repositoryPath;
-        }
-    }
-=======
-﻿using System;
-using System.Collections.Generic;
-using System.ComponentModel;
-using System.Diagnostics;
-using System.IO;
-using System.Linq;
-using System.Security.Permissions;
-using System.Text;
-using System.Windows.Forms;
-using GitCommands.Config;
-using PatchApply;
-
-namespace GitCommands
-{
-    /// <summary>
-    /// Class provide non-static methods for manipulation with git module.
-    /// You can create several instances for submodules.
-    /// </summary>
-    public class GitModule
-    {
-        public GitModule()
-        {            
-        }
-
-        public GitModule(string workingdir)
-        {
-            WorkingDir = workingdir;
-        }
-
-        private string _workingdir;
-        private GitModule _superprojectModule;
-        private string _submoduleName;
-
-        public string WorkingDir
-        {
-            get
-            {
-                return _workingdir;
-            }
-            set
-            {
-                _workingdir = FindGitWorkingDir(value.Trim());
-                string superprojectDir = FindGitSuperprojectPath(out _submoduleName);
-                if (superprojectDir == null)
-                    _superprojectModule = null;
-                else
-                    _superprojectModule = new GitModule(superprojectDir);
-            }
-        }
-
-        public string SubmoduleName
-        {
-            get
-            {
-                return _submoduleName;
-            }
-        }
-
-        public GitModule SuperprojectModule
-        {
-            get
-            {
-                return _superprojectModule;
-            }
-        }
-
-        private static string FixPath(string path)
-        {
-            return GitCommandHelpers.FixPath(path);
-        }
-
-        public bool ValidWorkingDir()
-        {
-            return ValidWorkingDir(_workingdir);
-        }
-
-        public static bool ValidWorkingDir(string dir)
-        {
-            if (string.IsNullOrEmpty(dir))
-                return false;
-
-            if (Directory.Exists(dir + Settings.PathSeparator + ".git") || File.Exists(dir + Settings.PathSeparator + ".git"))
-                return true;
-
-            return !dir.Contains(".git") &&
-                   Directory.Exists(dir + Settings.PathSeparator + "info") &&
-                   Directory.Exists(dir + Settings.PathSeparator + "objects") &&
-                   Directory.Exists(dir + Settings.PathSeparator + "refs");
-        }
-
-        public string GetGitDirectory()
-        {
-            return GetGitDirectory(_workingdir);
-        }
-
-        public bool IsBareRepository()
-        {
-            return IsBareRepository(_workingdir);
-        }
-
-        public string WorkingDirGitDir()
-        {
-            return WorkingDirGitDir(_workingdir);
-        }
-
-        /// <summary>
-        /// This is a faster function to get the names of all submodules then the 
-        /// GetSubmodules() function. The command @git submodule is very slow.
-        /// </summary>
-        public IList<string> GetSubmodulesNames()
-        {
-            IList<string> submodulesNames = new List<string>();
-            var configFile = new ConfigFile(_workingdir + ".gitmodules");
-            foreach (ConfigSection configSection in configFile.GetConfigSections())
-            {
-                submodulesNames.Add(configSection.SubSection);
-            }
-
-            return submodulesNames;
-        }
-
-        public string GetGlobalSetting(string setting)
-        {
-            var configFile = GitCommandHelpers.GetGlobalConfig();
-            return configFile.GetValue(setting);
-        }
-
-        public void SetGlobalSetting(string setting, string value)
-        {
-            var configFile = GitCommandHelpers.GetGlobalConfig();
-            configFile.SetValue(setting, value);
-            configFile.Save();
-        }
-        
-        public static string FindGitWorkingDir(string startDir)
-        {
-            if (string.IsNullOrEmpty(startDir))
-                return "";
-
-            if (!startDir.EndsWith(Settings.PathSeparator.ToString()) && !startDir.EndsWith(Settings.PathSeparatorWrong.ToString()))
-                startDir += Settings.PathSeparator;
-
-            var dir = startDir;
-
-            while (dir.LastIndexOfAny(new[] { Settings.PathSeparator, Settings.PathSeparatorWrong }) > 0)
-            {
-                dir = dir.Substring(0, dir.LastIndexOfAny(new[] { Settings.PathSeparator, Settings.PathSeparatorWrong }));
-
-                if (ValidWorkingDir(dir))
-                    return dir + Settings.PathSeparator;
-            }
-            return startDir;
-        }
-
-        public Encoding GetLogoutputEncoding()
-        {
-            string encodingString = GetLocalConfig().GetValue("i18n.logoutputencoding");
-            if (string.IsNullOrEmpty(encodingString))
-                encodingString = GitCommandHelpers.GetGlobalConfig().GetValue("i18n.logoutputencoding");
-            if (string.IsNullOrEmpty(encodingString))
-                encodingString = GetLocalConfig().GetValue("i18n.commitEncoding");
-            if (string.IsNullOrEmpty(encodingString))
-                encodingString = GitCommandHelpers.GetGlobalConfig().GetValue("i18n.commitEncoding");
-            if (!string.IsNullOrEmpty(encodingString))
-            {
-                try
-                {
-                    return Encoding.GetEncoding(encodingString);
-                }
-                catch (ArgumentException ex)
-                {
-                    throw new Exception(ex.Message + Environment.NewLine + "Unsupported encoding set in git config file: " + encodingString + Environment.NewLine + "Please check the setting i18n.commitencoding in your local and/or global config files. Command aborted.", ex);
-                }
-            }
-
-            return Encoding.UTF8;
-        }
-
-        public string RunCmd(string cmd)
-        {
-            return RunCmd(cmd, "");
-        }
-        
-        public void RunRealCmd(string cmd, string arguments)
-        {
-            try
-            {
-                CreateAndStartCommand(cmd, arguments, true);
-            }
-            catch (Exception ex)
-            {
-                Trace.WriteLine(ex.Message);
-            }
-        }
-
-        public void RunGitRealCmd(string arguments)
-        {
-            RunRealCmd(Settings.GitCommand, arguments);
-        }
-
-        public void RunRealCmdDetached(string cmd, string arguments)
-        {
-            try
-            {
-                CreateAndStartCommand(cmd, arguments, false);
-            }
-            catch (Exception ex)
-            {
-                Trace.WriteLine(ex.Message);
-            }
-        }
-
-        private void CreateAndStartCommand(string cmd, string arguments, bool waitForExit)
-        {
-            GitCommandHelpers.SetEnvironmentVariable();
-
-            Settings.GitLog.Log(cmd + " " + arguments);
-            //process used to execute external commands
-
-            var info = new ProcessStartInfo
-                           {
-                               UseShellExecute = true,
-                               ErrorDialog = false,
-                               RedirectStandardOutput = false,
-                               RedirectStandardInput = false,
-                               CreateNoWindow = false,
-                               FileName = cmd,
-                               Arguments = arguments,
-                               WorkingDirectory = _workingdir,
-                               WindowStyle = ProcessWindowStyle.Normal,
-                               LoadUserProfile = true
-                           };
-
-            if (waitForExit)
-            {
-                using (var process = Process.Start(info))
-                {
-                    process.WaitForExit();
-                }
-            }
-            else
-            {
-                Process.Start(info);
-            }
-        }
-
-        public void StartExternalCommand(string cmd, string arguments)
-        {
-            try
-            {
-                GitCommandHelpers.SetEnvironmentVariable();
-
-                var processInfo = new ProcessStartInfo
-                                      {
-                                          UseShellExecute = false,
-                                          RedirectStandardOutput = false,
-                                          FileName = cmd,
-                                          WorkingDirectory = _workingdir,
-                                          Arguments = arguments,
-                                          CreateNoWindow = true
-                                      };
-
-                using (var process = new Process { StartInfo = processInfo })
-                {
-                    process.Start();
-                }
-            }
-            catch (Exception ex)
-            {
-                MessageBox.Show(ex.ToString());
-            }
-        }
-
-        [PermissionSetAttribute(SecurityAction.Demand, Name = "FullTrust")]
-        public string RunCachableCmd(string cmd, string arguments, Encoding encoding)
-        {
-            if (encoding == null) 
-                encoding = Settings.Encoding;
-
-            string output;
-            if (GitCommandCache.TryGet(arguments, encoding, out output))
-                return output;
-
-            byte[] cmdout, cmderr;
-            RunCmdByte(cmd, arguments, out cmdout, out cmderr);
-
-            GitCommandCache.Add(arguments, cmdout, cmderr);
-
-            return EncodingHelper.GetString(cmdout, cmderr, encoding);
-        }
-
-        [PermissionSetAttribute(SecurityAction.Demand, Name = "FullTrust")]
-        public string RunCachableCmd(string cmd, string arguments)
-        {
-            return RunCachableCmd(cmd, arguments, Settings.Encoding);
-        }
-
-        [PermissionSetAttribute(SecurityAction.Demand, Name = "FullTrust")]
-        public string RunCmd(string cmd, string arguments)
-        {
-            return RunCmd(cmd, arguments, string.Empty);
-        }
-
-        [PermissionSetAttribute(SecurityAction.Demand, Name = "FullTrust")]
-        public string RunCmd(string cmd, string arguments, Encoding encoding)
-        {
-            return RunCmd(cmd, arguments, null, encoding);
-        }
-        
-        [PermissionSetAttribute(SecurityAction.Demand, Name = "FullTrust")]
-        public string RunCmd(string cmd, string arguments, string stdInput, Encoding encoding)
-        {
-            int exitCode;
-            return RunCmd(cmd, arguments, out exitCode, stdInput, encoding);
-        }
-
-        [PermissionSetAttribute(SecurityAction.Demand, Name = "FullTrust")]
-        public string RunCmd(string cmd, string arguments, string stdInput)
-        {
-            int exitCode;
-            return RunCmd(cmd, arguments, out exitCode, stdInput);
-        }
-
-        [PermissionSetAttribute(SecurityAction.Demand, Name = "FullTrust")]
-        public string RunCmd(string cmd, string arguments, out int exitCode)
-        {
-            return RunCmd(cmd, arguments, out exitCode, null);
-        }
-
-        [PermissionSetAttribute(SecurityAction.Demand, Name = "FullTrust")]
-        public string RunCmd(string cmd, string arguments, out int exitCode, string stdInput)
-        {
-            return RunCmd(cmd, arguments, out exitCode, stdInput, Settings.Encoding);
-        }
-
-        [PermissionSetAttribute(SecurityAction.Demand, Name = "FullTrust")]
-        public string RunCmd(string cmd, string arguments, out int exitCode, string stdInput, Encoding encoding)
-        {
-            byte[] output, error;
-            exitCode = RunCmdByte(cmd, arguments, stdInput, out output, out error);
-            return EncodingHelper.GetString(output, error, encoding);
-        }
-
-        private  int RunCmdByte(string cmd, string arguments, out byte[] output, out byte[] error)
-        {
-            return RunCmdByte(cmd, arguments, null, out output, out error);
-        }
-        private int RunCmdByte(string cmd, string arguments, string stdInput, out byte[] output, out byte[] error)
-        {
-            try
-            {
-                GitCommandHelpers.SetEnvironmentVariable();
-                arguments = arguments.Replace("$QUOTE$", "\\\"");
-                int exitCode = GitCommandHelpers.CreateAndStartProcess(arguments, cmd, out output, out error, stdInput);
-                return exitCode;
-            }
-            catch (Win32Exception)
-            {
-                output = error = null;
-                return 1;
-            }
-
-        }
-
-        public string RunGitCmd(string arguments, out int exitCode, string stdInput)
-        {
-            return RunGitCmd(arguments, out exitCode, stdInput, Settings.Encoding);
-        }
-
-        public string RunGitCmd(string arguments, out int exitCode, string stdInput, Encoding encoding)
-        {
-            return RunCmd(Settings.GitCommand, arguments, out exitCode, stdInput, encoding);
-        }
-
-        public string RunGitCmd(string arguments, out int exitCode)
-        {
-            return RunGitCmd(arguments, out exitCode, null);
-        }
-
-        public string RunGitCmd(string arguments, string stdInput)
-        {
-            int exitCode;
-            return RunGitCmd(arguments, out exitCode, stdInput);
-        }
-
-        public string RunGitCmd(string arguments, string stdInput, Encoding encoding)
-        {
-            int exitCode;
-            return RunGitCmd(arguments, out exitCode, stdInput, encoding);
-        }
-
-        public string RunGitCmd(string arguments)
-        {
-            return RunGitCmd(arguments, (string)null);
-        }
-
-        public string RunGitCmd(string arguments, Encoding encoding)
-        {
-            return RunGitCmd(arguments, null, encoding);
-        }
-
-        [PermissionSetAttribute(SecurityAction.Demand, Name = "FullTrust")]
-        public void RunCmdAsync(string cmd, string arguments)
-        {
-            GitCommandHelpers.SetEnvironmentVariable();
-
-            Settings.GitLog.Log(cmd + " " + arguments);
-            //process used to execute external commands
-
-            var info = new ProcessStartInfo
-                           {
-                               UseShellExecute = true,
-                               ErrorDialog = true,
-                               RedirectStandardOutput = false,
-                               RedirectStandardInput = false,
-                               RedirectStandardError = false,
-
-                               LoadUserProfile = true,
-                               CreateNoWindow = false,
-                               FileName = cmd,
-                               Arguments = arguments,
-                               WorkingDirectory = _workingdir,
-                               WindowStyle = ProcessWindowStyle.Hidden
-                           };
-
-            try
-            {
-                Process.Start(info);
-            }
-            catch (Win32Exception ex)
-            {
-                Trace.WriteLine(ex);
-            }
-        }
-
-        public void EditNotes(string revision)
-        {
-            if (GitCommandHelpers.GetGlobalConfig().GetValue("core.editor").ToLower().Contains("gitextensions") ||
-                GetLocalConfig().GetValue("core.editor").ToLower().Contains("gitextensions") ||
-                GitCommandHelpers.GetGlobalConfig().GetValue("core.editor").ToLower().Contains("notepad") ||
-                GetLocalConfig().GetValue("core.editor").ToLower().Contains("notepad") ||
-                GitCommandHelpers.GetGlobalConfig().GetValue("core.editor").ToLower().Contains("notepad++") ||
-                GetLocalConfig().GetValue("core.editor").ToLower().Contains("notepad++"))
-            {
-                RunGitCmd("notes edit " + revision);
-            }
-            else
-            {
-                RunRealCmd(Settings.GitCommand, "notes edit " + revision);
-            }
-        }
-
-        public bool InTheMiddleOfConflictedMerge()
-        {
-            return !string.IsNullOrEmpty(RunGitCmd("ls-files -z --unmerged"));
-        }
-
-        public List<GitItem> GetConflictedFiles()
-        {
-            var unmergedFiles = new List<GitItem>();
-
-            var fileName = "";
-            foreach (var file in GetUnmergedFileListing())
-            {
-                if (file.IndexOf('\t') <= 0)
-                    continue;
-                if (file.Substring(file.IndexOf('\t') + 1) == fileName)
-                    continue;
-                fileName = file.Substring(file.IndexOf('\t') + 1);
-                unmergedFiles.Add(new GitItem { FileName = fileName });
-            }
-
-            return unmergedFiles;
-        }
-
-        private IEnumerable<string> GetUnmergedFileListing()
-        {
-            return RunGitCmd("ls-files -z --unmerged").Split(new[] { '\0', '\n' }, StringSplitOptions.RemoveEmptyEntries);
-        }
-
-        public bool HandleConflictSelectBase(string fileName)
-        {
-            if (!HandleConflictsSaveSide(fileName, fileName, "1"))
-                return false;
-
-            RunGitCmd("add -- \"" + fileName + "\"");
-            return true;
-        }
-
-        public bool HandleConflictSelectLocal(string fileName)
-        {
-            if (!HandleConflictsSaveSide(fileName, fileName, "2"))
-                return false;
-
-            RunGitCmd("add -- \"" + fileName + "\"");
-            return true;
-        }
-
-        public bool HandleConflictSelectRemote(string fileName)
-        {
-            if (!HandleConflictsSaveSide(fileName, fileName, "3"))
-                return false;
-
-            RunGitCmd("add -- \"" + fileName + "\"");
-            return true;
-        }
-
-        public bool HandleConflictsSaveSide(string fileName, string saveAs, string side)
-        {
-            Directory.SetCurrentDirectory(_workingdir);
-
-            side = GetSide(side);
-
-            fileName = FixPath(fileName);
-            var unmerged = RunGitCmd("ls-files -z --unmerged \"" + fileName + "\"").Split(new char[] { '\0', '\n' }, StringSplitOptions.RemoveEmptyEntries);
-
-            foreach (var file in unmerged)
-            {
-                string fileStage = null;
-                int findSecondWhitespace = file.IndexOfAny(new[] { ' ', '\t' });
-                if (findSecondWhitespace >= 0) fileStage = file.Substring(findSecondWhitespace).Trim();
-                findSecondWhitespace = fileStage.IndexOfAny(new[] { ' ', '\t' });
-                if (findSecondWhitespace >= 0) fileStage = fileStage.Substring(findSecondWhitespace).Trim();
-                if (string.IsNullOrEmpty(fileStage))
-                    continue;
-                if (fileStage.Trim()[0] != side[0])
-                    continue;
-
-
-                var fileline = file.Split(new[] { ' ', '\t' });
-                if (fileline.Length < 3)
-                    continue;
-                Directory.SetCurrentDirectory(_workingdir);
-                SaveBlobAs(saveAs, fileline[1]);
-                return true;
-            }
-            return false;
-        }
-
-        public void SaveBlobAs(string saveAs, string blob)
-        {
-            using (var ms = (MemoryStream)GetFileStream(blob)) //Ugly, has implementation info.
-            {
-                byte[] buf;
-                ConfigFile localConfig = GetLocalConfig();
-                bool convertcrlf = false;
-                if (localConfig.HasValue("core.autocrlf"))
-                {
-                    convertcrlf = localConfig.GetValue("core.autocrlf").Equals("true", StringComparison.OrdinalIgnoreCase);
-                }
-                else
-                {
-                    ConfigFile globalConfig = GitCommandHelpers.GetGlobalConfig();
-                    convertcrlf = globalConfig.GetValue("core.autocrlf").Equals("true", StringComparison.OrdinalIgnoreCase);
-                }
-
-                buf = ms.ToArray();
-                if (convertcrlf)
-                {
-                    if (!FileHelper.IsBinaryFile(saveAs) &&
-                        !FileHelper.IsBinaryFileAccordingToContent(buf))
-                    {
-                        buf = null;
-                        StreamReader reader = new StreamReader(ms, Settings.Encoding);
-                        String sfileout = reader.ReadToEnd();
-                        sfileout = sfileout.Replace("\r\n", "\n").Replace("\r", "\n").Replace("\n", "\r\n");
-                        buf = Settings.Encoding.GetBytes(sfileout);
-                    }
-                }
-
-                using (FileStream fileOut = File.Create(saveAs))
-                {
-                    fileOut.Write(buf, 0, buf.Length);
-                }
-            }
-        }
-
-        private static string GetSide(string side)
-        {
-            if (side.Equals("REMOTE", StringComparison.CurrentCultureIgnoreCase))
-                side = "3";
-            if (side.Equals("LOCAL", StringComparison.CurrentCultureIgnoreCase))
-                side = "2";
-            if (side.Equals("BASE", StringComparison.CurrentCultureIgnoreCase))
-                side = "1";
-            return side;
-        }
-
-        public string[] GetConflictedFiles(string filename)
-        {
-            Directory.SetCurrentDirectory(_workingdir);
-
-            filename = FixPath(filename);
-
-            string[] fileNames =
-                {
-                    filename + ".BASE",
-                    filename + ".LOCAL",
-                    filename + ".REMOTE"
-                };
-
-            var unmerged = RunGitCmd("ls-files -z --unmerged \"" + filename + "\"").Split(new char[] { '\0', '\n' }, StringSplitOptions.RemoveEmptyEntries);
-
-            foreach (var file in unmerged)
-            {
-                string fileStage = null;
-                int findSecondWhitespace = file.IndexOfAny(new[] { ' ', '\t' });
-                if (findSecondWhitespace >= 0) fileStage = file.Substring(findSecondWhitespace).Trim();
-                findSecondWhitespace = fileStage.IndexOfAny(new[] { ' ', '\t' });
-                if (findSecondWhitespace >= 0) fileStage = fileStage.Substring(findSecondWhitespace).Trim();
-                if (string.IsNullOrEmpty(fileStage))
-                    continue;
-
-                int stage;
-                if (!Int32.TryParse(fileStage.Trim()[0].ToString(), out stage))
-                    continue;
-
-                var tempFile = RunGitCmd("checkout-index --temp --stage=" + stage + " -- " + "\"" + filename + "\"");
-                tempFile = tempFile.Split('\t')[0];
-                tempFile = Path.Combine(_workingdir, tempFile);
-
-                var newFileName = Path.Combine(_workingdir, fileNames[stage - 1]);
-                try
-                {
-                    fileNames[stage - 1] = newFileName;
-                    var index = 1;
-                    while (File.Exists(fileNames[stage - 1]) && index < 50)
-                    {
-                        fileNames[stage - 1] = newFileName + index;
-                        index++;
-                    }
-                    File.Move(tempFile, fileNames[stage - 1]);
-                }
-                catch (Exception ex)
-                {
-                    Trace.WriteLine(ex);
-                }
-            }
-
-            if (!File.Exists(fileNames[0])) fileNames[0] = null;
-            if (!File.Exists(fileNames[1])) fileNames[1] = null;
-            if (!File.Exists(fileNames[2])) fileNames[2] = null;
-
-            return fileNames;
-        }
-
-        public string[] GetConflictedFileNames(string filename)
-        {
-            filename = FixPath(filename);
-
-            var fileNames = new string[3];
-
-            var unmerged = RunGitCmd("ls-files -z --unmerged \"" + filename + "\"").Split(new[] { '\0', '\n' }, StringSplitOptions.RemoveEmptyEntries);
-
-            foreach (var file in unmerged)
-            {
-                int findSecondWhitespace = file.IndexOfAny(new[] { ' ', '\t' });
-                string fileStage = findSecondWhitespace >= 0 ? file.Substring(findSecondWhitespace).Trim() : "";
-
-                findSecondWhitespace = fileStage.IndexOfAny(new[] { ' ', '\t' });
-
-                fileStage = findSecondWhitespace >= 0 ? fileStage.Substring(findSecondWhitespace).Trim() : "";
-
-                int stage;
-                if (Int32.TryParse(fileStage.Trim()[0].ToString(), out stage) && stage >= 1 && stage <= 3 && fileStage.Length > 2)
-                {
-                    fileNames[stage - 1] = fileStage.Substring(2);
-                }
-            }
-
-            return fileNames;
-        }
-
-        public static string GetGitDirectory(string repositoryPath)
-        {
-            if (File.Exists(repositoryPath + ".git"))
-            {
-                var lines = File.ReadAllLines(repositoryPath + ".git");
-                foreach(string line in lines)
-                {
-                    if (line.StartsWith("gitdir:"))
-                    {
-                        string path = line.Substring(7).Trim().Replace('/', '\\');
-                        return path + Settings.PathSeparator;
-                    }
-                }
-            }
-            return repositoryPath + ".git" + Settings.PathSeparator;
-        }
-
-        public string GetMergeMessage()
-        {
-            var file = GetGitDirectory() + "MERGE_MSG";
-
-            return
-                File.Exists(file)
-                    ? File.ReadAllText(file)
-                    : "";
-        }
-
-        public void RunGitK()
-        {
-            if (Settings.RunningOnUnix())
-            {
-                RunRealCmdDetached("gitk", "");
-            }
-            else
-            {
-                StartExternalCommand("cmd.exe", "/c \"\"" + Settings.GitCommand.Replace("git.cmd", "gitk.cmd")
-                                                              .Replace("bin\\git.exe", "cmd\\gitk.cmd")
-                                                              .Replace("bin/git.exe", "cmd/gitk.cmd") + "\" --branches --tags --remotes\"");
-            }
-        }
-
-        public void RunGui()
-        {
-            if (Settings.RunningOnUnix())
-            {
-                RunRealCmdDetached("git", "gui");
-            }
-            else
-            {
-                StartExternalCommand("cmd.exe", "/c \"\"" + Settings.GitCommand + "\" gui\"");
-            }
-        }
-
-        public void RunBash()
-        {
-            if (Settings.RunningOnUnix())
-            {
-                string[] termEmuCmds =
-                {
-                    "gnome-terminal",
-                    "konsole",
-                    "Terminal",
-                    "xterm"
-                };
-                
-                string args = "";
-                string cmd = null;
-                
-                foreach (var termEmuCmd in termEmuCmds)
-                {
-                    if (!string.IsNullOrEmpty(RunCmd("which", termEmuCmd)))
-                    {
-                        cmd = termEmuCmd;
-                        break;
-                    }
-                }
-                
-                if (string.IsNullOrEmpty(cmd))
-                {
-                    cmd = "bash";
-                    args = "--login -i";
-                }
-
-                RunRealCmdDetached(cmd, args);
-            }
-            else
-            {
-                if (File.Exists(Settings.GitBinDir + "bash.exe"))
-                    RunRealCmdDetached("cmd.exe", "/c \"\"" + Settings.GitBinDir + "bash\" --login -i\"");
-                else
-                    RunRealCmdDetached("cmd.exe", "/c \"\"" + Settings.GitBinDir + "sh\" --login -i\"");
-            }
-        }
-
-        public string Init(bool bare, bool shared)
-        {
-            if (bare && shared)
-                return RunGitCmd("init --bare --shared=all");
-            if (bare)
-                return RunGitCmd("init --bare");
-            return RunGitCmd("init");
-        }
-
-        public bool IsMerge(string commit)
-        {
-            string output = RunGitCmd("log -n 1 --format=format:%P \"" + commit + "\"");
-            string[] parents = output.Split(' ');
-            if (parents.Length > 1) return true;
-            return false;
-        }
-
-        public GitRevision[] GetParents(string commit)
-        {
-            string output = RunGitCmd("log -n 1 --format=format:%P \"" + commit + "\"");
-            string[] Parents = output.Split(' ');
-            var ParentsRevisions = new GitRevision[Parents.Length];
-            for (int i = 0; i < Parents.Length; i++)
-            {
-                const string formatString =
-                    /* Tree           */ "%T%n" +
-                    /* Author Name    */ "%aN%n" +
-                    /* Author Date    */ "%ai%n" +
-                    /* Committer Name */ "%cN%n" +
-                    /* Committer Date */ "%ci%n" +
-                    /* Commit Message */ "%s";
-                string cmd = "log -n 1 --format=format:" + formatString + " " + Parents[i];
-                var RevInfo = RunGitCmd(cmd);
-                string[] Infos = RevInfo.Split('\n');
-                var Revision = new GitRevision(Parents[i])
-                {
-                    TreeGuid = Infos[0],
-                    Author = Infos[1],
-                    Committer = Infos[3],
-                    Message = Infos[5]
-                };
-                DateTime Date;
-                DateTime.TryParse(Infos[2], out Date);
-                Revision.AuthorDate = Date;
-                DateTime.TryParse(Infos[4], out Date);
-                Revision.CommitDate = Date;
-                ParentsRevisions[i] = Revision;
-            }
-            return ParentsRevisions;
-        }
-
-        public string CherryPick(string cherry, bool commit, string arguments)
-        {
-            return RunGitCmd(GitCommandHelpers.CherryPickCmd(cherry, commit, arguments));
-        }
-
-        public string ShowSha1(string sha1)
-        {
-            return this.RunCachableCmd(Settings.GitCommand, "show --encoding=" + Settings.Encoding.HeaderName + " " + sha1);
-        }
-
-        public string UserCommitCount()
-        {
-            return RunGitCmd("shortlog -s -n");
-        }
-
-        public string DeleteBranch(string branchName, bool force, bool remoteBranch)
-        {
-            return RunGitCmd(GitCommandHelpers.DeleteBranchCmd(branchName, force, remoteBranch));
-        }
-
-        public string DeleteTag(string tagName)
-        {
-            return RunGitCmd(GitCommandHelpers.DeleteTagCmd(tagName));
-        }
-
-        public string GetCurrentCheckout()
-        {
-            return RunGitCmd("log -g -1 HEAD --pretty=format:%H");
-        }
-
-        public string GetSuperprojectCurrentCheckout()
-        {
-            if (_superprojectModule == null)
-                return "";
-
-            var lines = _superprojectModule.RunGitCmd("submodule status --cached " + _submoduleName).Split('\n');
-
-            if (lines.Length == 0)
-                return "";
-
-            string submodule = lines[0];
-            if (submodule.Length < 43)
-                return "";
-
-            var currentCommitGuid = submodule.Substring(1, 40).Trim();
-            return currentCommitGuid;
-        }
-
-        public int CommitCount()
-        {
-            int count;
-            var arguments = "/c \"\"" + Settings.GitCommand + "\" rev-list --all --abbrev-commit | wc -l\"";
-            return
-                int.TryParse(RunCmd("cmd.exe", arguments), out count)
-                    ? count
-                    : 0;
-        }
-
-        public bool IsMergeCommit(string commitId)
-        {
-            return ExistsMergeCommit(commitId+"~1", commitId);
-        }
-
-        public bool ExistsMergeCommit(string startRev, string endRev)
-        {
-            string revisions = RunGitCmd("rev-list --parents --no-walk " + startRev + ".." + endRev);
-            string[] revisionsTab = revisions.Split('\n');
-            foreach (string parents in revisionsTab)
-            {
-                string[] parentsTab = parents.Split(' ');
-                if (parentsTab.Length > 2)
-                    return true;
-            }
-            return false;
-        }
-        
-        public string GetSubmoduleRemotePath(string name)
-        {
-            var configFile = new ConfigFile(_workingdir + ".gitmodules");
-            return configFile.GetValue("submodule." + name.Trim() + ".url").Trim();
-        }
-
-        public string GetSubmoduleLocalPath(string name)
-        {
-            var configFile = new ConfigFile(_workingdir + ".gitmodules");
-            return configFile.GetValue("submodule." + name.Trim() + ".path").Trim();
-        }
-
-        public string GetSubmoduleFullPath(string name)
-        {
-            return _workingdir + FixPath(GetSubmoduleLocalPath(name)) + Settings.PathSeparator;
-        }
-
-        public string FindGitSuperprojectPath(out string submoduleName)
-        {
-            submoduleName = null;
-            if (String.IsNullOrEmpty(_workingdir))
-                return null;
-
-            string superprojectPath = null;
-            if (File.Exists(_workingdir + ".git"))
-            {
-                var lines = File.ReadAllLines(_workingdir + ".git");
-                foreach (string line in lines)
-                {
-                    if (line.StartsWith("gitdir:"))
-                    {
-                        string gitpath = line.Substring(7).Trim();
-                        int pos = gitpath.IndexOf("/.git/");
-                        if (pos != -1)
-                        {
-                            gitpath = gitpath.Substring(0, pos + 1).Replace('/', '\\');
-                            if (File.Exists(gitpath + ".gitmodules") && ValidWorkingDir(gitpath))
-                                superprojectPath = gitpath;
-                        }
-                    }
-                }
-            }
-
-            string currentPath = Path.GetDirectoryName(_workingdir); // remove last slash
-            if (!string.IsNullOrEmpty(currentPath) &&
-                superprojectPath == null)
-            {
-                string path = Path.GetDirectoryName(currentPath);
-                if (!string.IsNullOrEmpty(path) &&
-                    (!File.Exists(path + Settings.PathSeparator + ".gitmodules") || !ValidWorkingDir(path + Settings.PathSeparator)))
-                {
-                    // Check upper directory
-                    path = Path.GetDirectoryName(path);
-                    if (!File.Exists(path + Settings.PathSeparator + ".gitmodules") || !ValidWorkingDir(path + Settings.PathSeparator))
-                        return null;
-                }
-                superprojectPath = path + Settings.PathSeparator;
-            }
-
-            if (!string.IsNullOrEmpty(superprojectPath))
-            {
-                var localPath = currentPath.Substring(superprojectPath.Length);
-                var configFile = new ConfigFile(superprojectPath + ".gitmodules");
-                foreach (ConfigSection configSection in configFile.GetConfigSections())
-                {
-                    if (configSection.GetValue("path") == localPath)
-                    {
-                        submoduleName = configSection.SubSection;
-                        return superprojectPath;
-                    }
-                }
-            }
-
-            return null;
-        }
-        
-        internal static GitSubmodule CreateGitSubmodule(string submodule)
-        {
-            var gitSubmodule =
-                new GitSubmodule
-                    {
-                        Initialized = submodule[0] != '-',
-                        UpToDate = submodule[0] != '+',
-                        CurrentCommitGuid = submodule.Substring(1, 40).Trim()
-                    };
-
-            var name = submodule.Substring(42).Trim();
-            if (name.Contains("("))
-            {
-                gitSubmodule.Name = name.Substring(0, name.IndexOf("(")).TrimEnd();
-                gitSubmodule.Branch = name.Substring(name.IndexOf("(")).Trim(new[] { '(', ')', ' ' });
-            }
-            else
-                gitSubmodule.Name = name;
-            return gitSubmodule;
-        }
-
-        public string GetSubmoduleSummary(string submodule)
-        {
-            var arguments = string.Format("submodule summary {0}", submodule);
-            return RunGitCmd(arguments);
-        }
-
-        public string Stash()
-        {
-            return RunGitCmd("stash save");
-        }
-
-        public string StashApply()
-        {
-            return RunGitCmd("stash apply");
-        }
-
-        public string StashClear()
-        {
-            return RunGitCmd("stash clear");
-        }
-
-        public string ResetSoft(string commit)
-        {
-            return ResetSoft(commit, "");
-        }
-
-        public string ResetMixed(string commit)
-        {
-            return ResetMixed(commit, "");
-        }
-
-        public string ResetHard(string commit)
-        {
-            return ResetHard(commit, "");
-        }
-
-        public string ResetSoft(string commit, string file)
-        {
-            var args = "reset --soft";
-
-            if (!string.IsNullOrEmpty(commit))
-                args += " \"" + commit + "\"";
-
-            if (!string.IsNullOrEmpty(file))
-                args += " -- \"" + file + "\"";
-
-            return RunGitCmd(args);
-        }
-
-        public string ResetMixed(string commit, string file)
-        {
-            var args = "reset --mixed";
-
-            if (!string.IsNullOrEmpty(commit))
-                args += " \"" + commit + "\"";
-
-            if (!string.IsNullOrEmpty(file))
-                args += " -- \"" + file + "\"";
-
-            return RunGitCmd(args);
-        }
-
-        public string ResetHard(string commit, string file)
-        {
-            var args = "reset --hard";
-
-            if (!string.IsNullOrEmpty(commit))
-                args += " \"" + commit + "\"";
-
-            if (!string.IsNullOrEmpty(file))
-                args += " -- \"" + file + "\"";
-
-            return RunGitCmd(args);
-        }
-
-        public string ResetFile(string file)
-        {
-            file = FixPath(file);
-            return RunGitCmd("checkout-index --index --force -- \"" + file + "\"");
-        }
-
-
-        public string FormatPatch(string from, string to, string output, int start)
-        {
-            output = FixPath(output);
-
-            var result = RunCmd(Settings.GitCommand,
-                                "format-patch -M -C -B --start-number " + start + " \"" + from + "\"..\"" + to +
-                                "\" -o \"" + output + "\"");
-
-            return result;
-        }
-
-        public string FormatPatch(string from, string to, string output)
-        {
-            output = FixPath(output);
-
-            var result = RunCmd(Settings.GitCommand,
-                                "format-patch -M -C -B \"" + from + "\"..\"" + to + "\" -o \"" + output + "\"");
-
-            return result;
-        }
-
-
-        public string Tag(string tagName, string revision, bool annotation)
-        {
-            string result;
-
-            if (annotation)
-                result = RunCmd(Settings.GitCommand,
-                                "tag \"" + tagName.Trim() + "\" -a -F \"" + WorkingDirGitDir() +
-                                "\\TAGMESSAGE\" -- \"" + revision + "\"");
-            else
-                result = RunGitCmd("tag \"" + tagName.Trim() + "\" \"" + revision + "\"");
-
-            return result;
-        }
-
-        public string Branch(string branchName, string revision, bool checkout)
-        {
-            var result = RunGitCmd(GitCommandHelpers.BranchCmd(branchName, revision, checkout));
-
-            return result;
-        }
-
-        public string Push(string path)
-        {
-            return RunGitCmd("push \"" + FixPath(path).Trim() + "\"");
-        }
-
-        public bool StartPageantForRemote(string remote)
-        {
-            var sshKeyFile = GetPuttyKeyFileForRemote(remote);
-            if (string.IsNullOrEmpty(sshKeyFile))
-                return false;
-
-            StartPageantWithKey(sshKeyFile);
-            return true;
-        }
-
-        public void StartPageantWithKey(string sshKeyFile)
-        {
-            StartExternalCommand(Settings.Pageant, "\"" + sshKeyFile + "\"");
-        }
-
-        public string GetPuttyKeyFileForRemote(string remote)
-        {
-            if (string.IsNullOrEmpty(remote) ||
-                string.IsNullOrEmpty(Settings.Pageant) ||
-                !Settings.AutoStartPageant ||
-                !GitCommandHelpers.Plink())
-                return "";
-
-            return GetSetting("remote." + remote + ".puttykeyfile");
-        }
-
-        public string Fetch(string remote, string branch)
-        {
-            remote = FixPath(remote);
-
-            Directory.SetCurrentDirectory(_workingdir);
-
-            RunRealCmd("cmd.exe", " /k \"\"" + Settings.GitCommand + "\" " + FetchCmd(remote, null, branch) + "\"");
-
-            return "Done";
-        }
-
-        public static bool PathIsUrl(string path)
-        {
-            return path.Contains(Settings.PathSeparator.ToString()) || path.Contains(Settings.PathSeparatorWrong.ToString());
-        }
-
-        public string FetchCmd(string remote, string remoteBranch, string localBranch)
-        {
-            if (string.IsNullOrEmpty(remote) && string.IsNullOrEmpty(remoteBranch) && string.IsNullOrEmpty(localBranch))
-                return "fetch";
-
-            return "fetch " + GetFetchArgs(remote, remoteBranch, localBranch);
-        }
-
-        public string Pull(string remote, string remoteBranch, string localBranch, bool rebase)
-        {
-            remote = FixPath(remote);
-
-            Directory.SetCurrentDirectory(_workingdir);
-
-            RunRealCmd("cmd.exe", " /k \"\"" + Settings.GitCommand + "\" " + PullCmd(remote, localBranch, remoteBranch, rebase) + "\"");
-
-            return "Done";
-        }
-
-        public string PullCmd(string remote, string remoteBranch, string localBranch, bool rebase)
-        {
-            if (rebase && !string.IsNullOrEmpty(remoteBranch))
-                return "pull --rebase " + remote + " refs/heads/" + remoteBranch;
-
-            if (rebase)
-                return "pull --rebase " + remote;
-
-            return "pull " + GetFetchArgs(remote, remoteBranch, localBranch);
-        }
-
-        private string GetFetchArgs(string remote, string remoteBranch, string localBranch)
-        {
-            remote = FixPath(remote);
-
-            //Remove spaces... 
-            if (remoteBranch != null)
-                remoteBranch = remoteBranch.Replace(" ", "");
-            if (localBranch != null)
-                localBranch = localBranch.Replace(" ", "");
-
-            string remoteBranchArguments;
-
-            if (string.IsNullOrEmpty(remoteBranch))
-                remoteBranchArguments = "";
-            else
-                remoteBranchArguments = "+refs/heads/" + remoteBranch + "";
-
-            string localBranchArguments;
-            var remoteUrl = GetSetting("remote." + remote + ".url");
-
-            if (PathIsUrl(remote) && !string.IsNullOrEmpty(localBranch) && string.IsNullOrEmpty(remoteUrl))
-                localBranchArguments = ":refs/heads/" + localBranch + "";
-            else if (string.IsNullOrEmpty(localBranch) || PathIsUrl(remote) || string.IsNullOrEmpty(remoteUrl))
-                localBranchArguments = "";
-            else
-                localBranchArguments = ":" + "refs/remotes/" + remote.Trim() + "/" + localBranch + "";
-
-            var progressOption = "";
-            if (GitCommandHelpers.VersionInUse.FetchCanAskForProgress)
-                progressOption = "--progress ";
-
-            return progressOption + "\"" + remote.Trim() + "\" " + remoteBranchArguments + localBranchArguments;
-        }
-
-        public string ContinueRebase()
-        {
-            Directory.SetCurrentDirectory(_workingdir);
-
-            var result = RunGitCmd(GitCommandHelpers.ContinueRebaseCmd());
-
-            return result;
-        }
-
-        public string SkipRebase()
-        {
-            Directory.SetCurrentDirectory(_workingdir);
-
-            var result = RunGitCmd(GitCommandHelpers.SkipRebaseCmd());
-
-            return result;
-        }
-
-        public string GetRebaseDir()
-        {
-            string gitDirectory = GetGitDirectory();
-            if (Directory.Exists(gitDirectory + "rebase-merge" + Settings.PathSeparator))
-                return gitDirectory + "rebase-merge" + Settings.PathSeparator;
-            if (Directory.Exists(gitDirectory + "rebase-apply" + Settings.PathSeparator))
-                return gitDirectory + "rebase-apply" + Settings.PathSeparator;
-            if (Directory.Exists(gitDirectory + "rebase" + Settings.PathSeparator))
-                return gitDirectory + "rebase" + Settings.PathSeparator;
-
-            return "";
-        }
-
-        public bool InTheMiddleOfBisect()
-        {
-            return File.Exists(WorkingDirGitDir() + Settings.PathSeparator + "BISECT_START");
-        }
-
-
-        public bool InTheMiddleOfRebase()
-        {
-            return !File.Exists(GetRebaseDir() + "applying") &&
-                   Directory.Exists(GetRebaseDir());
-        }
-
-        public bool InTheMiddleOfPatch()
-        {
-            return !File.Exists(GetRebaseDir() + "rebasing") &&
-                   Directory.Exists(GetRebaseDir());
-        }
-
-
-        public string GetNextRebasePatch()
-        {
-            var file = GetRebaseDir() + "next";
-            return File.Exists(file) ? File.ReadAllText(file).Trim() : "";
-        }
-
-        public List<PatchFile> GetRebasePatchFiles()
-        {
-            var patchFiles = new List<PatchFile>();
-
-            var nextFile = GetNextRebasePatch();
-
-            int next;
-            int.TryParse(nextFile, out next);
-
-
-            var files = new string[0];
-            if (Directory.Exists(GetRebaseDir()))
-                files = Directory.GetFiles(GetRebaseDir());
-
-            foreach (var fullFileName in files)
-            {
-                int n;
-                var file = fullFileName.Substring(fullFileName.LastIndexOf(Settings.PathSeparator) + 1);
-                if (!int.TryParse(file, out n))
-                    continue;
-
-                var patchFile =
-                    new PatchFile
-                        {
-                            Name = file,
-                            FullName = fullFileName,
-                            IsNext = n == next,
-                            IsSkipped = n < next
-                        };
-
-                if (File.Exists(GetRebaseDir() + file))
-                {
-                    foreach (var line in File.ReadAllLines(GetRebaseDir() + file))
-                    {
-                        if (line.StartsWith("From: "))
-                            if (line.IndexOf('<') > 0 && line.IndexOf('<') < line.Length)
-                                patchFile.Author = line.Substring(6, line.IndexOf('<') - 6).Trim();
-                            else
-                                patchFile.Author = line.Substring(6).Trim();
-
-                        if (line.StartsWith("Date: "))
-                            if (line.IndexOf('+') > 0 && line.IndexOf('<') < line.Length)
-                                patchFile.Date = line.Substring(6, line.IndexOf('+') - 6).Trim();
-                            else
-                                patchFile.Date = line.Substring(6).Trim();
-
-
-                        if (line.StartsWith("Subject: ")) patchFile.Subject = line.Substring(9).Trim();
-
-                        if (!string.IsNullOrEmpty(patchFile.Author) &&
-                            !string.IsNullOrEmpty(patchFile.Date) &&
-                            !string.IsNullOrEmpty(patchFile.Subject))
-                            break;
-                    }
-                }
-
-                patchFiles.Add(patchFile);
-            }
-
-            return patchFiles;
-        }
-
-        public string Rebase(string branch)
-        {
-            Directory.SetCurrentDirectory(_workingdir);
-
-            return RunGitCmd(GitCommandHelpers.RebaseCmd(branch, false, false, false));
-        }
-
-        public string AbortRebase()
-        {
-            Directory.SetCurrentDirectory(_workingdir);
-
-            return RunGitCmd(GitCommandHelpers.AbortRebaseCmd());
-        }
-
-        public string Resolved()
-        {
-            Directory.SetCurrentDirectory(_workingdir);
-
-            return RunGitCmd(GitCommandHelpers.ResolvedCmd());
-        }
-
-        public string Skip()
-        {
-            Directory.SetCurrentDirectory(_workingdir);
-
-            return RunGitCmd(GitCommandHelpers.SkipCmd());
-        }
-
-        public string Abort()
-        {
-            Directory.SetCurrentDirectory(_workingdir);
-
-            return RunGitCmd(GitCommandHelpers.AbortCmd());
-        }
-
-        public string Commit(bool amend)
-        {
-            return Commit(amend, "");
-        }
-
-        public string Commit(bool amend, string author)
-        {
-            return RunGitCmd(CommitCmd(amend, author));
-        }
-
-        public string CommitCmd(bool amend)
-        {
-            return CommitCmd(amend, "");
-        }
-
-        public string CommitCmd(bool amend, string author)
-        {
-            string command = "commit";
-            if (amend)
-                command += " --amend";
-
-            if (!string.IsNullOrEmpty(author))
-                command += " --author=\"" + author + "\"";
-
-            var path = WorkingDirGitDir() + Settings.PathSeparator + "COMMITMESSAGE\"";
-            command += " -F \"" + path;
-
-            return command;
-        }
-
-        public string Patch(string patchFile)
-        {
-            Directory.SetCurrentDirectory(_workingdir);
-
-            return RunGitCmd(GitCommandHelpers.PatchCmd(FixPath(patchFile)));
-        }
-
-        public string UpdateRemotes()
-        {
-            return RunGitCmd("remote update");
-        }
-
-        public string RemoveRemote(string name)
-        {
-            return RunGitCmd("remote rm \"" + name + "\"");
-        }
-
-        public string RenameRemote(string name, string newName)
-        {
-            return RunGitCmd("remote rename \"" + name + "\" \"" + newName + "\"");
-        }
-
-        public string Rename(string name, string newName)
-        {
-            return RunGitCmd("branch -m \"" + name + "\" \"" + newName + "\"");
-        }
-
-        public string AddRemote(string name, string path)
-        {
-            var location = FixPath(path);
-
-            if (string.IsNullOrEmpty(name))
-                return "Please enter a name.";
-
-            return
-                string.IsNullOrEmpty(location)
-                    ? RunGitCmd(string.Format("remote add \"{0}\" \"\"", name))
-                    : RunGitCmd(string.Format("remote add \"{0}\" \"{1}\"", name, location));
-        }
-
-        public string[] GetRemotes()
-        {
-            return GetRemotes(true);
-        }
-
-        public string[] GetRemotes(bool allowEmpty)
-        {
-            string remotes = RunGitCmd("remote show");
-            if (allowEmpty)
-                return remotes.Split('\n');
-            else
-                return remotes.Split(new char[]{'\n'}, StringSplitOptions.RemoveEmptyEntries);
-            
-        }
-
-        public ConfigFile GetLocalConfig()
-        {
-            return new ConfigFile(WorkingDirGitDir() + Settings.PathSeparator + "config");
-        }
-
-        public string GetSetting(string setting)
-        {
-            var configFile = GetLocalConfig();
-            return configFile.GetValue(setting);
-        }
-
-        public string GetEffectiveSetting(string setting)
-        {
-            var localConfig = GetLocalConfig();
-            if (localConfig.HasValue(setting))
-                return localConfig.GetValue(setting);
-
-            return GitCommandHelpers.GetGlobalConfig().GetValue(setting);
-        }
-
-        public void UnsetSetting(string setting)
-        {
-            var configFile = GetLocalConfig();
-            configFile.RemoveSetting(setting);
-            configFile.Save();
-        }
-
-        public void SetSetting(string setting, string value)
-        {
-            var configFile = GetLocalConfig();
-            configFile.SetValue(setting, value);
-            configFile.Save();
-        }
-
-        public List<Patch> GetStashedItems(string stashName)
-        {
-            var patchManager = new PatchManager();
-            patchManager.LoadPatch(RunGitCmd("stash show -p " + stashName), false);
-
-            return patchManager.Patches;
-        }
-
-        public List<GitStash> GetStashes()
-        {
-            var list = RunGitCmd("stash list").Split('\n');
-
-            var stashes = new List<GitStash>();
-            foreach (var stashString in list)
-            {
-                if (stashString.IndexOf(':') <= 0)
-                    continue;
-
-                var stash =
-                    new GitStash
-                        {
-                            Name = stashString.Substring(0, stashString.IndexOf(':')).Trim()
-                        };
-
-                if (stashString.IndexOf(':') + 1 < stashString.Length)
-                    stash.Message = stashString.Substring(stashString.IndexOf(':') + 1).Trim();
-
-                stashes.Add(stash);
-            }
-
-            return stashes;
-        }
-
-        public Patch GetSingleDiff(string @from, string to, string fileName, string oldFileName, string extraDiffArguments, Encoding encoding)
-        {
-            if (!string.IsNullOrEmpty(fileName))
-                fileName = string.Concat("\"", FixPath(fileName), "\"");
-
-            if (!string.IsNullOrEmpty(oldFileName))
-                oldFileName = string.Concat("\"", FixPath(oldFileName), "\"");
-
-            from = FixPath(from);
-            to = FixPath(to);
-
-            if (Settings.UsePatienceDiffAlgorithm)
-                extraDiffArguments = string.Concat(extraDiffArguments, " --patience");
-
-            var patchManager = new PatchManager();
-            var arguments = string.Format("diff{0} -M -C \"{1}\" \"{2}\" -- {3} {4}", extraDiffArguments, to, from, fileName, oldFileName);
-            patchManager.LoadPatch(this.RunCachableCmd(Settings.GitCommand, arguments, encoding), false);
-
-            return patchManager.Patches.Count > 0 ? patchManager.Patches[0] : null;
-        }
-
-        public Patch GetSingleDiff(string @from, string to, string fileName, string extraDiffArguments, Encoding encoding)
-        {
-            return this.GetSingleDiff(from, to, fileName, null, extraDiffArguments, encoding);
-        }
-
-        public List<Patch> GetDiff(string from, string to, string extraDiffArguments)
-        {
-            if (Settings.UsePatienceDiffAlgorithm)
-                extraDiffArguments = string.Concat(extraDiffArguments, " --patience");
-
-            var patchManager = new PatchManager();
-            var arguments = string.Format("diff{0} \"{1}\" \"{2}\"", extraDiffArguments, from, to);
-            patchManager.LoadPatch(this.RunCachableCmd(Settings.GitCommand, arguments), false);
-
-            return patchManager.Patches;
-        }
-
-        public List<GitItemStatus> GetDiffFiles(string from, string to)
-        {
-            return GetDiffFiles(from, to, false);
-        }
-
-        public List<GitItemStatus> GetDiffFiles(string from, string to, bool noCache)
-        {
-            string result;
-            string cmd = "diff -M -C -z --name-status \"" + to + "\" \"" + from + "\"";
-            if (noCache)
-            {
-                result = RunGitCmd(cmd);
-            }
-            else
-            {
-                result = this.RunCachableCmd(Settings.GitCommand, cmd);
-            }
-            return GitCommandHelpers.GetAllChangedFilesFromString(result, true);
-        }
-
-        public List<GitItemStatus> GetUntrackedFiles()
-        {
-            var status = RunCmd(Settings.GitCommand,
-                                "ls-files -z --others --directory --no-empty-directory --exclude-standard");
-
-            var statusStrings = status.Split(new char[] { '\0', '\n' }, StringSplitOptions.RemoveEmptyEntries);
-
-            var gitItemStatusList = new List<GitItemStatus>();
-
-            foreach (var statusString in statusStrings)
-            {
-                if (string.IsNullOrEmpty(statusString.Trim()))
-                    continue;
-                gitItemStatusList.Add(
-                    new GitItemStatus
-                        {
-                            IsNew = true,
-                            IsChanged = false,
-                            IsDeleted = false,
-                            IsTracked = false,
-                            Name = statusString.Trim()
-                        });
-            }
-
-            return gitItemStatusList;
-        }
-
-        public List<GitItemStatus> GetAllChangedFiles()
-        {
-            var status = RunGitCmd(GitCommandHelpers.GetAllChangedFilesCmd(true, true));
-
-            return GitCommandHelpers.GetAllChangedFilesFromString(status);
-        }
-
-        public List<GitItemStatus> GetTrackedChangedFiles()
-        {
-            var status = RunGitCmd(GitCommandHelpers.GetAllChangedFilesCmd(true, false));
-
-            return GitCommandHelpers.GetAllChangedFilesFromString(status);
-        }
-
-        public List<GitItemStatus> GetDeletedFiles()
-        {
-            var status = RunGitCmd("ls-files -z --deleted --exclude-standard");
-
-            var statusStrings = status.Split(new char[] { '\0', '\n' }, StringSplitOptions.RemoveEmptyEntries);
-
-            var gitItemStatusList = new List<GitItemStatus>();
-
-            foreach (var statusString in statusStrings)
-            {
-                if (string.IsNullOrEmpty(statusString.Trim()))
-                    continue;
-                gitItemStatusList.Add(
-                    new GitItemStatus
-                        {
-                            IsNew = false,
-                            IsChanged = false,
-                            IsDeleted = true,
-                            IsTracked = true,
-                            Name = statusString.Trim()
-                        });
-            }
-
-            return gitItemStatusList;
-        }
-
-        public bool FileIsStaged(string filename)
-        {
-            var status = RunGitCmd("diff -z --cached --numstat -- \"" + filename + "\"");
-            return !string.IsNullOrEmpty(status);
-        }
-
-        public List<GitItemStatus> GetStagedFiles()
-        {
-            string status = RunGitCmd("diff -M -C -z --cached --name-status");
-
-            if (true && status.Length < 50 && status.Contains("fatal: No HEAD commit to compare"))
-            {
-                //This command is a little more expensive because it will return both staged and unstaged files
-                string command = GitCommandHelpers.GetAllChangedFilesCmd(true, false);
-                status = RunGitCmd(command);
-                List<GitItemStatus> stagedFiles = GitCommandHelpers.GetAllChangedFilesFromString(status, false);
-                return stagedFiles.Where(f => f.IsStaged).ToList<GitItemStatus>();
-            }
-
-            return GitCommandHelpers.GetAllChangedFilesFromString(status, true);
-        }
-
-        public List<GitItemStatus> GitStatus()
-        {
-            return GitStatus(UntrackedFilesMode.Default, 0);
-        }
-
-        public List<GitItemStatus> GitStatus(UntrackedFilesMode untrackedFilesMode, IgnoreSubmodulesMode ignoreSubmodulesMode)
-        {
-            if (!GitCommandHelpers.VersionInUse.SupportGitStatusPorcelain)
-                throw new Exception("The version of git you are using is not supported for this action. Please upgrade to git 1.7.3 or newer.");
-
-            string command = GitCommandHelpers.GetAllChangedFilesCmd(true, untrackedFilesMode, ignoreSubmodulesMode);
-            string status = RunGitCmd(command);
-            return GitCommandHelpers.GetAllChangedFilesFromString(status);
-        }
-
-        public string GetCurrentChanges(string fileName, string oldFileName, bool staged, string extraDiffArguments, Encoding encoding)
-        {
-            fileName = string.Concat("\"", FixPath(fileName), "\"");
-            if (!string.IsNullOrEmpty(oldFileName))
-                oldFileName = string.Concat("\"", FixPath(oldFileName), "\"");
-
-            if (Settings.UsePatienceDiffAlgorithm)
-                extraDiffArguments = string.Concat(extraDiffArguments, " --patience");
-
-            var args = string.Concat("diff ", extraDiffArguments, " -- ", fileName);
-            if (staged)
-                args = string.Concat("diff -M -C --cached", extraDiffArguments, " -- ", fileName, " ", oldFileName);
-
-            return RunGitCmd(args, encoding);
-        }
-
-        public string StageFile(string file)
-        {
-            return RunGitCmd("update-index --add" + " \"" + FixPath(file) + "\"");
-        }
-
-        public string StageFileToRemove(string file)
-        {
-            return RunGitCmd("update-index --remove" + " \"" + FixPath(file) + "\"");
-        }
-
-
-        public string UnstageFile(string file)
-        {
-            return RunGitCmd("rm" + " --cached \"" + FixPath(file) + "\"");
-        }
-
-        public string UnstageFileToRemove(string file)
-        {
-            return RunGitCmd("reset HEAD -- \"" + FixPath(file) + "\"");
-        }
-
-
-        public static bool IsBareRepository(string repositoryPath)
-        {
-            return !Directory.Exists(GetGitDirectory(repositoryPath));
-        }
-
-
-        /// <summary>
-        /// Dirty but fast. This sometimes fails.
-        /// </summary>
-        public static string GetSelectedBranchFast(string repositoryPath)
-        {
-            if (string.IsNullOrEmpty(repositoryPath))
-                return string.Empty;
-
-            string head;
-            string headFileName = Path.Combine(WorkingDirGitDir(repositoryPath), "HEAD");
-            if (File.Exists(headFileName))
-            {
-                head = File.ReadAllText(headFileName);
-                if (!head.Contains("ref:"))
-                    return "(no branch)";
-            }
-            else
-            {
-                return string.Empty;
-            }
-            
-            if (!string.IsNullOrEmpty(head))
-            {
-                return head.Replace("ref:", "").Replace("refs/heads/", string.Empty).Trim();
-            }
-
-            return string.Empty;
-        }
-
-        public string GetSelectedBranch(string repositoryPath)
-        {
-            string head = GetSelectedBranchFast(repositoryPath);
-
-            if (string.IsNullOrEmpty(head))
-            {
-                int exitcode;
-                head = RunGitCmd("symbolic-ref HEAD", out exitcode);
-                if (exitcode == 1)
-                    return "(no branch)";
-            }
-
-            return head;
-        }
-
-        public string GetSelectedBranch()
-        {
-            return GetSelectedBranch(_workingdir);
-        }
-
-        public string GetRemoteBranch(string branch)
-        {
-            string remote = GetSetting(string.Format("branch.{0}.remote", branch));
-            string merge = GetSetting(string.Format("branch.{0}.merge", branch));
-            if (String.IsNullOrEmpty(remote) || String.IsNullOrEmpty(merge))
-                return "";
-            return remote + "/" + (merge.StartsWith("refs/heads/") ? merge.Substring(11) : merge);
-        }
-
-        public List<GitHead> GetRemoteHeads(string remote, bool tags, bool branches)
-        {
-            remote = FixPath(remote);
-
-            var tree = GetTreeFromRemoteHeands(remote, tags, branches);
-            return GetHeads(tree);
-        }
-
-        private string GetTreeFromRemoteHeands(string remote, bool tags, bool branches)
-        {
-            if (tags && branches)
-                return RunGitCmd("ls-remote --heads --tags \"" + remote + "\"");
-            if (tags)
-                return RunGitCmd("ls-remote --tags \"" + remote + "\"");
-            if (branches)
-                return RunGitCmd("ls-remote --heads \"" + remote + "\"");
-            return "";
-        }
-
-        public List<GitHead> GetHeads()
-        {
-            return GetHeads(true);
-        }
-
-        public List<GitHead> GetHeads(bool tags)
-        {
-            return GetHeads(tags, true);
-        }
-
-        public List<GitHead> GetHeads(bool tags, bool branches)
-        {
-            var tree = GetTree(tags, branches);
-            return GetHeads(tree);
-        }
-
-        private string GetTree(bool tags, bool branches)
-        {
-            if (tags && branches)
-                return RunGitCmd("show-ref --dereference");
-
-            if (tags)
-                return RunGitCmd("show-ref --tags");
-
-            if (branches)
-                return RunGitCmd("show-ref --dereference --heads");
-            return "";
-        }
-
-        private List<GitHead> GetHeads(string tree)
-        {
-            var itemsStrings = tree.Split('\n');
-
-            var heads = new List<GitHead>();
-
-            var remotes = GetRemotes(false);
-
-            foreach (var itemsString in itemsStrings)
-            {
-                if (itemsString == null || itemsString.Length <= 42) continue;
-
-                var guid = itemsString.Substring(0, 40);
-                var completeName = itemsString.Substring(41).Trim();
-                heads.Add(new GitHead(guid, completeName, GetRemoteName(completeName, remotes)));
-            }
-
-            return heads;
-        }
-
-        public static string GetRemoteName(string completeName, IEnumerable<string> remotes)
-        {
-            string trimmedName = completeName.StartsWith("refs/remotes/") ? completeName.Substring(13) : completeName;
-
-            foreach (string remote in remotes)
-            {
-                if (trimmedName.StartsWith(string.Concat(remote, "/")))
-                    return remote;
-            }
-
-            return string.Empty;
-        }
-
-        public IList<string> GetFiles(string filePattern)
-        {
-            // filter duplicates out of the result because options -c and -m may return 
-            // same files at times
-            return RunGitCmd("ls-files -z -o -m -c \"" + filePattern + "\"")
-                .Split(new[] { '\0', '\n' }, StringSplitOptions.RemoveEmptyEntries)
-                .Distinct()
-                .ToList();
-        }
-
-        public List<GitItem> GetFileChanges(string file)
-        {
-            file = FixPath(file);
-            var tree = RunGitCmd("whatchanged --all -- \"" + file + "\"");
-
-            var itemsStrings = tree.Split('\n');
-
-            var items = new List<GitItem>();
-
-            GitItem item = null;
-            foreach (var itemsString in itemsStrings)
-            {
-                if (itemsString.StartsWith("commit "))
-                {
-                    item = new GitItem { CommitGuid = itemsString.Substring(7).Trim() };
-
-                    items.Add(item);
-                }
-                else if (item == null)
-                {
-                    continue;
-                }
-                else if (itemsString.StartsWith("Author: "))
-                {
-                    item.Author = itemsString.Substring(7).Trim();
-                }
-                else if (itemsString.StartsWith("Date:   "))
-                {
-                    item.Date = itemsString.Substring(7).Trim();
-                }
-                else if (!itemsString.StartsWith(":") && !string.IsNullOrEmpty(itemsString))
-                {
-                    item.Name += itemsString.Trim() + Environment.NewLine;
-                }
-                else
-                {
-                    if (itemsString.Length > 32)
-                        item.Guid = itemsString.Substring(26, 7);
-                }
-            }
-
-            return items;
-        }
-
-        public string[] GetFullTree(string id)
-        {
-            string tree = this.RunCachableCmd(Settings.GitCommand, string.Format("ls-tree -z -r --name-only {0}", id));
-            return tree.Split(new char[] { '\0', '\n' });
-        }
-
-        public List<IGitItem> GetTree(string id)
-        {
-            var tree = this.RunCachableCmd(Settings.GitCommand, "ls-tree -z \"" + id + "\"");
-
-            var itemsStrings = tree.Split(new char[] { '\0', '\n' });
-
-            var items = new List<IGitItem>();
-
-            foreach (var itemsString in itemsStrings)
-            {
-                if (itemsString.Length <= 53)
-                    continue;
-
-                var item = GitItem.CreateGitItemFromString(itemsString);
-
-                items.Add(item);
-            }
-
-            return items;
-        }
-
-        public GitBlame Blame(string filename, string from)
-        {
-            from = FixPath(from);
-            filename = FixPath(filename);
-            string blameCommand = string.Format("blame --porcelain -M -w -l \"{0}\" -- \"{1}\"", from, filename);
-            var itemsStrings =
-                RunCmd(
-                    Settings.GitCommand,
-                    blameCommand
-                    )
-                    .Split('\n');
-
-            GitBlame blame = new GitBlame();
-
-            GitBlameHeader blameHeader = null;
-            GitBlameLine blameLine = null;
-
-            for (int i = 0; i < itemsStrings.GetLength(0); i++)
-            {
-                try
-                {
-                    string line = itemsStrings[i];
-
-                    //The contents of the actual line is output after the above header, prefixed by a TAB. This is to allow adding more header elements later.
-                    if (line.StartsWith("\t"))
-                        blameLine.LineText = line.Substring(1) //trim ONLY first tab
-                                                 .Trim(new char[] { '\r' }); //trim \r, this is a workaround for a \r\n bug
-                    else if (line.StartsWith("author-mail"))
-                        blameHeader.AuthorMail = line.Substring("author-mail".Length).Trim();
-                    else if (line.StartsWith("author-time"))
-                        blameHeader.AuthorTime = (new DateTime(1970, 1, 1, 0, 0, 0, DateTimeKind.Utc)).AddSeconds(int.Parse(line.Substring("author-time".Length).Trim()));
-                    else if (line.StartsWith("author-tz"))
-                        blameHeader.AuthorTimeZone = line.Substring("author-tz".Length).Trim();
-                    else if (line.StartsWith("author"))
-                    {
-                        blameHeader = new GitBlameHeader();
-                        blameHeader.CommitGuid = blameLine.CommitGuid;
-                        blameHeader.Author = line.Substring("author".Length).Trim();
-                        blame.Headers.Add(blameHeader);
-                    }
-                    else if (line.StartsWith("committer-mail"))
-                        blameHeader.CommitterMail = line.Substring("committer-mail".Length).Trim();
-                    else if (line.StartsWith("committer-time"))
-                        blameHeader.CommitterTime = (new DateTime(1970, 1, 1, 0, 0, 0, DateTimeKind.Utc)).AddSeconds(int.Parse(line.Substring("committer-time".Length).Trim()));
-                    else if (line.StartsWith("committer-tz"))
-                        blameHeader.CommitterTimeZone = line.Substring("committer-tz".Length).Trim();
-                    else if (line.StartsWith("committer"))
-                        blameHeader.Committer = line.Substring("committer".Length).Trim();
-                    else if (line.StartsWith("summary"))
-                        blameHeader.Summary = line.Substring("summary".Length).Trim();
-                    else if (line.StartsWith("filename"))
-                        blameHeader.FileName = line.Substring("filename".Length).Trim();
-                    else if (line.IndexOf(' ') == 40) //SHA1, create new line!
-                    {
-                        blameLine = new GitBlameLine();
-                        blameLine.CommitGuid = line.Substring(0, 40);
-                        blame.Lines.Add(blameLine);
-                    }
-                }
-                catch
-                {
-                    //Catch all parser errors, and ignore them all!
-                    //We should never get here...
-                    Settings.GitLog.Log("Error parsing output from command: " + blameCommand + "\n\nPlease report a bug!");
-                }
-            }
-
-
-            return blame;
-        }
-
-        public string GetFileRevisionText(string file, string revision)
-        {
-            return
-                this.RunCachableCmd(
-                    Settings.GitCommand,
-                    string.Format("show --encoding=" + Settings.Encoding.HeaderName + " {0}:\"{1}\"", revision, file.Replace('\\', '/')));
-        }
-
-        public string GetFileText(string id)
-        {
-            return this.RunCachableCmd(Settings.GitCommand, "cat-file blob \"" + id + "\"");
-        }
-
-        public static void StreamCopy(Stream input, Stream output)
-        {
-            int read;
-            var buffer = new byte[2048];
-            do
-            {
-                read = input.Read(buffer, 0, buffer.Length);
-                output.Write(buffer, 0, read);
-            } while (read > 0);
-        }
-
-        public Stream GetFileStream(string blob)
-        {
-            try
-            {
-                var newStream = new MemoryStream();
-
-                GitCommandHelpers.SetEnvironmentVariable();
-
-                Settings.GitLog.Log(Settings.GitCommand + " " + "cat-file blob " + blob);
-                //process used to execute external commands
-
-                var info = new ProcessStartInfo()
-                {
-                    UseShellExecute = false,
-                    ErrorDialog = false,
-                    RedirectStandardOutput = true,
-                    RedirectStandardInput = false,
-                    RedirectStandardError = false,
-                    CreateNoWindow = true,
-                    FileName = "\"" + Settings.GitCommand + "\"",
-                    Arguments = "cat-file blob " + blob,
-                    WorkingDirectory = _workingdir,
-                    WindowStyle = ProcessWindowStyle.Normal,
-                    LoadUserProfile = true
-                };
-
-                using (var process = Process.Start(info))
-                {
-                    StreamCopy(process.StandardOutput.BaseStream, newStream);
-                    newStream.Position = 0;
-
-                    process.WaitForExit();
-                    return newStream;
-                }
-            }
-            catch (Win32Exception ex)
-            {
-                Trace.WriteLine(ex);
-            }
-
-            return null;
-        }
-
-        public string RecodeString(string s) {
-
-            Encoding logoutputEncoding = GetLogoutputEncoding();
-            if (logoutputEncoding != Settings.Encoding)
-                s = logoutputEncoding.GetString(Settings.Encoding.GetBytes(s));
-
-            return s;
-        }
-
-        public string GetPreviousCommitMessage(int numberBack)
-        {
-            //+"--encoding=" + Settings.Encoding.HeaderName doesn't work
-            return RecodeString(RunGitCmd("log -n 1 HEAD~" + numberBack + " --pretty=format:%s%n%n%b "));
-        }
-
-        public string MergeBranch(string branch)
-        {
-            return RunGitCmd(GitCommandHelpers.MergeBranchCmd(branch, true, false, false, null));
-        }
-
-        public string OpenWithDifftool(string filename)
-        {
-            return OpenWithDifftool(filename, null, null);
-        }
-
-        public string OpenWithDifftool(string filename, string revision1)
-        {
-            return OpenWithDifftool(filename, revision1, null);
-        }
-
-        public string OpenWithDifftool(string filename, string revision1, string revision2)
-        {
-            var output = "";
-            string args = revision2.Join(" ", revision1).Join(" ", "-- \"" + filename + "\"");
-            if (GitCommandHelpers.VersionInUse.GuiDiffToolExist)
-                RunCmdAsync(Settings.GitCommand,
-                            "difftool --gui --no-prompt " + args);
-            else
-                output = RunCmd(Settings.GitCommand,
-                                "difftool --no-prompt " + args);
-            return output;
-        }
-
-        public string RevParse(string revisionExpression)
-        {
-            string revparseCommand = string.Format("rev-parse \"{0}\"", revisionExpression);
-            int exitCode = 0;
-            string[] resultStrings =
-                RunCmd(
-                    Settings.GitCommand,
-                    revparseCommand,
-                    out exitCode, ""
-                    )
-                    .Split('\n');
-            if (exitCode == 0)
-            {
-                return resultStrings[0];
-            }
-            else
-            {
-                return "";
-            }
-        }
-
-        public static string WorkingDirGitDir(string repositoryPath)
-        {
-            if (string.IsNullOrEmpty(repositoryPath))
-                return repositoryPath;
-            var candidatePath = GetGitDirectory(repositoryPath);
-            return Directory.Exists(candidatePath) ? candidatePath : repositoryPath;
-        }
-    }
->>>>>>> 8a283e87
+﻿using System;
+using System.Collections.Generic;
+using System.ComponentModel;
+using System.Diagnostics;
+using System.IO;
+using System.Linq;
+using System.Security.Permissions;
+using System.Text;
+using System.Windows.Forms;
+using GitCommands.Config;
+using PatchApply;
+
+namespace GitCommands
+{
+    /// <summary>
+    /// Class provide non-static methods for manipulation with git module.
+    /// You can create several instances for submodules.
+    /// </summary>
+    public sealed class GitModule
+    {
+        public GitModule()
+        {
+        }
+
+        public GitModule(string workingdir)
+        {
+            WorkingDir = workingdir;
+        }
+
+        private string _workingdir;
+        private GitModule _superprojectModule;
+        private string _submoduleName;
+
+        public string WorkingDir
+        {
+            get
+            {
+                return _workingdir;
+            }
+            set
+            {
+                _workingdir = FindGitWorkingDir(value.Trim());
+                string superprojectDir = FindGitSuperprojectPath(out _submoduleName);
+                _superprojectModule = superprojectDir == null ? null : new GitModule(superprojectDir);
+            }
+        }
+
+        public string SubmoduleName
+        {
+            get
+            {
+                return _submoduleName;
+            }
+        }
+
+        public GitModule SuperprojectModule
+        {
+            get
+            {
+                return _superprojectModule;
+            }
+        }
+
+        private static string FixPath(string path)
+        {
+            return GitCommandHelpers.FixPath(path);
+        }
+
+        public bool ValidWorkingDir()
+        {
+            return ValidWorkingDir(_workingdir);
+        }
+
+        public static bool ValidWorkingDir(string dir)
+        {
+            if (string.IsNullOrEmpty(dir))
+                return false;
+
+            if (Directory.Exists(dir + Settings.PathSeparator + ".git") || File.Exists(dir + Settings.PathSeparator + ".git"))
+                return true;
+
+            return !dir.Contains(".git") &&
+                   Directory.Exists(dir + Settings.PathSeparator + "info") &&
+                   Directory.Exists(dir + Settings.PathSeparator + "objects") &&
+                   Directory.Exists(dir + Settings.PathSeparator + "refs");
+        }
+
+        public string GetGitDirectory()
+        {
+            return GetGitDirectory(_workingdir);
+        }
+
+        public bool IsBareRepository()
+        {
+            return IsBareRepository(_workingdir);
+        }
+
+        public string WorkingDirGitDir()
+        {
+            return WorkingDirGitDir(_workingdir);
+        }
+
+        /// <summary>
+        /// This is a faster function to get the names of all submodules then the 
+        /// GetSubmodules() function. The command @git submodule is very slow.
+        /// </summary>
+        public IList<string> GetSubmodulesNames()
+        {
+            var configFile = new ConfigFile(_workingdir + ".gitmodules");
+            return configFile.GetConfigSections().Select(configSection => configSection.SubSection).ToList();
+        }
+
+        public string GetGlobalSetting(string setting)
+        {
+            var configFile = GitCommandHelpers.GetGlobalConfig();
+            return configFile.GetValue(setting);
+        }
+
+        public void SetGlobalSetting(string setting, string value)
+        {
+            var configFile = GitCommandHelpers.GetGlobalConfig();
+            configFile.SetValue(setting, value);
+            configFile.Save();
+        }
+
+        public static string FindGitWorkingDir(string startDir)
+        {
+            if (string.IsNullOrEmpty(startDir))
+                return "";
+
+            if (!startDir.EndsWith(Settings.PathSeparator.ToString()) && !startDir.EndsWith(Settings.PathSeparatorWrong.ToString()))
+                startDir += Settings.PathSeparator;
+
+            var dir = startDir;
+
+            while (dir.LastIndexOfAny(new[] { Settings.PathSeparator, Settings.PathSeparatorWrong }) > 0)
+            {
+                dir = dir.Substring(0, dir.LastIndexOfAny(new[] { Settings.PathSeparator, Settings.PathSeparatorWrong }));
+
+                if (ValidWorkingDir(dir))
+                    return dir + Settings.PathSeparator;
+            }
+            return startDir;
+        }
+
+        public Encoding GetLogoutputEncoding()
+        {
+            string encodingString = GetLocalConfig().GetValue("i18n.logoutputencoding");
+            if (string.IsNullOrEmpty(encodingString))
+                encodingString = GitCommandHelpers.GetGlobalConfig().GetValue("i18n.logoutputencoding");
+            if (string.IsNullOrEmpty(encodingString))
+                encodingString = GetLocalConfig().GetValue("i18n.commitEncoding");
+            if (string.IsNullOrEmpty(encodingString))
+                encodingString = GitCommandHelpers.GetGlobalConfig().GetValue("i18n.commitEncoding");
+            if (!string.IsNullOrEmpty(encodingString))
+            {
+                try
+                {
+                    return Encoding.GetEncoding(encodingString);
+                }
+                catch (ArgumentException ex)
+                {
+                    throw new Exception(ex.Message + Environment.NewLine + "Unsupported encoding set in git config file: " + encodingString + Environment.NewLine + "Please check the setting i18n.commitencoding in your local and/or global config files. Command aborted.", ex);
+                }
+            }
+
+            return Encoding.UTF8;
+        }
+
+        public string RunCmd(string cmd)
+        {
+            return RunCmd(cmd, "");
+        }
+
+        public void RunRealCmd(string cmd, string arguments)
+        {
+            try
+            {
+                CreateAndStartCommand(cmd, arguments, true);
+            }
+            catch (Exception ex)
+            {
+                Trace.WriteLine(ex.Message);
+            }
+        }
+
+        public void RunGitRealCmd(string arguments)
+        {
+            RunRealCmd(Settings.GitCommand, arguments);
+        }
+
+        public void RunRealCmdDetached(string cmd, string arguments)
+        {
+            try
+            {
+                CreateAndStartCommand(cmd, arguments, false);
+            }
+            catch (Exception ex)
+            {
+                Trace.WriteLine(ex.Message);
+            }
+        }
+
+        private void CreateAndStartCommand(string cmd, string arguments, bool waitForExit)
+        {
+            GitCommandHelpers.SetEnvironmentVariable();
+
+            Settings.GitLog.Log(cmd + " " + arguments);
+            //process used to execute external commands
+
+            var info = new ProcessStartInfo
+                           {
+                               UseShellExecute = true,
+                               ErrorDialog = false,
+                               RedirectStandardOutput = false,
+                               RedirectStandardInput = false,
+                               CreateNoWindow = false,
+                               FileName = cmd,
+                               Arguments = arguments,
+                               WorkingDirectory = _workingdir,
+                               WindowStyle = ProcessWindowStyle.Normal,
+                               LoadUserProfile = true
+                           };
+
+            if (waitForExit)
+            {
+                using (var process = Process.Start(info))
+                {
+                    process.WaitForExit();
+                }
+            }
+            else
+            {
+                Process.Start(info);
+            }
+        }
+
+        public void StartExternalCommand(string cmd, string arguments)
+        {
+            try
+            {
+                GitCommandHelpers.SetEnvironmentVariable();
+
+                var processInfo = new ProcessStartInfo
+                                      {
+                                          UseShellExecute = false,
+                                          RedirectStandardOutput = false,
+                                          FileName = cmd,
+                                          WorkingDirectory = _workingdir,
+                                          Arguments = arguments,
+                                          CreateNoWindow = true
+                                      };
+
+                using (var process = new Process { StartInfo = processInfo })
+                {
+                    process.Start();
+                }
+            }
+            catch (Exception ex)
+            {
+                MessageBox.Show(ex.ToString());
+            }
+        }
+
+        [PermissionSetAttribute(SecurityAction.Demand, Name = "FullTrust")]
+        public string RunCachableCmd(string cmd, string arguments, Encoding encoding)
+        {
+            if (encoding == null)
+                encoding = Settings.Encoding;
+
+            string output;
+            if (GitCommandCache.TryGet(arguments, encoding, out output))
+                return output;
+
+            byte[] cmdout, cmderr;
+            RunCmdByte(cmd, arguments, out cmdout, out cmderr);
+
+            GitCommandCache.Add(arguments, cmdout, cmderr);
+
+            return EncodingHelper.GetString(cmdout, cmderr, encoding);
+        }
+
+        [PermissionSetAttribute(SecurityAction.Demand, Name = "FullTrust")]
+        public string RunCachableCmd(string cmd, string arguments)
+        {
+            return RunCachableCmd(cmd, arguments, Settings.Encoding);
+        }
+
+        [PermissionSetAttribute(SecurityAction.Demand, Name = "FullTrust")]
+        public string RunCmd(string cmd, string arguments)
+        {
+            return RunCmd(cmd, arguments, string.Empty);
+        }
+
+        [PermissionSetAttribute(SecurityAction.Demand, Name = "FullTrust")]
+        public string RunCmd(string cmd, string arguments, Encoding encoding)
+        {
+            return RunCmd(cmd, arguments, null, encoding);
+        }
+
+        [PermissionSetAttribute(SecurityAction.Demand, Name = "FullTrust")]
+        public string RunCmd(string cmd, string arguments, string stdInput, Encoding encoding)
+        {
+            int exitCode;
+            return RunCmd(cmd, arguments, out exitCode, stdInput, encoding);
+        }
+
+        [PermissionSetAttribute(SecurityAction.Demand, Name = "FullTrust")]
+        public string RunCmd(string cmd, string arguments, string stdInput)
+        {
+            int exitCode;
+            return RunCmd(cmd, arguments, out exitCode, stdInput);
+        }
+
+        [PermissionSetAttribute(SecurityAction.Demand, Name = "FullTrust")]
+        public string RunCmd(string cmd, string arguments, out int exitCode)
+        {
+            return RunCmd(cmd, arguments, out exitCode, null);
+        }
+
+        [PermissionSetAttribute(SecurityAction.Demand, Name = "FullTrust")]
+        public string RunCmd(string cmd, string arguments, out int exitCode, string stdInput)
+        {
+            return RunCmd(cmd, arguments, out exitCode, stdInput, Settings.Encoding);
+        }
+
+        [PermissionSetAttribute(SecurityAction.Demand, Name = "FullTrust")]
+        public string RunCmd(string cmd, string arguments, out int exitCode, string stdInput, Encoding encoding)
+        {
+            byte[] output, error;
+            exitCode = RunCmdByte(cmd, arguments, stdInput, out output, out error);
+            return EncodingHelper.GetString(output, error, encoding);
+        }
+
+        private int RunCmdByte(string cmd, string arguments, out byte[] output, out byte[] error)
+        {
+            return RunCmdByte(cmd, arguments, null, out output, out error);
+        }
+        private int RunCmdByte(string cmd, string arguments, string stdInput, out byte[] output, out byte[] error)
+        {
+            try
+            {
+                GitCommandHelpers.SetEnvironmentVariable();
+                arguments = arguments.Replace("$QUOTE$", "\\\"");
+                int exitCode = GitCommandHelpers.CreateAndStartProcess(arguments, cmd, out output, out error, stdInput);
+                return exitCode;
+            }
+            catch (Win32Exception)
+            {
+                output = error = null;
+                return 1;
+            }
+
+        }
+
+        public string RunGitCmd(string arguments, out int exitCode, string stdInput)
+        {
+            return RunGitCmd(arguments, out exitCode, stdInput, Settings.Encoding);
+        }
+
+        public string RunGitCmd(string arguments, out int exitCode, string stdInput, Encoding encoding)
+        {
+            return RunCmd(Settings.GitCommand, arguments, out exitCode, stdInput, encoding);
+        }
+
+        public string RunGitCmd(string arguments, out int exitCode)
+        {
+            return RunGitCmd(arguments, out exitCode, null);
+        }
+
+        public string RunGitCmd(string arguments, string stdInput)
+        {
+            int exitCode;
+            return RunGitCmd(arguments, out exitCode, stdInput);
+        }
+
+        public string RunGitCmd(string arguments, string stdInput, Encoding encoding)
+        {
+            int exitCode;
+            return RunGitCmd(arguments, out exitCode, stdInput, encoding);
+        }
+
+        public string RunGitCmd(string arguments)
+        {
+            return RunGitCmd(arguments, (string)null);
+        }
+
+        public string RunGitCmd(string arguments, Encoding encoding)
+        {
+            return RunGitCmd(arguments, null, encoding);
+        }
+
+        [PermissionSetAttribute(SecurityAction.Demand, Name = "FullTrust")]
+        public void RunCmdAsync(string cmd, string arguments)
+        {
+            GitCommandHelpers.SetEnvironmentVariable();
+
+            Settings.GitLog.Log(cmd + " " + arguments);
+            //process used to execute external commands
+
+            var info = new ProcessStartInfo
+                           {
+                               UseShellExecute = true,
+                               ErrorDialog = true,
+                               RedirectStandardOutput = false,
+                               RedirectStandardInput = false,
+                               RedirectStandardError = false,
+
+                               LoadUserProfile = true,
+                               CreateNoWindow = false,
+                               FileName = cmd,
+                               Arguments = arguments,
+                               WorkingDirectory = _workingdir,
+                               WindowStyle = ProcessWindowStyle.Hidden
+                           };
+
+            try
+            {
+                Process.Start(info);
+            }
+            catch (Win32Exception ex)
+            {
+                Trace.WriteLine(ex);
+            }
+        }
+
+        public void EditNotes(string revision)
+        {
+            if (GitCommandHelpers.GetGlobalConfig().GetValue("core.editor").ToLower().Contains("gitextensions") ||
+                GetLocalConfig().GetValue("core.editor").ToLower().Contains("gitextensions") ||
+                GitCommandHelpers.GetGlobalConfig().GetValue("core.editor").ToLower().Contains("notepad") ||
+                GetLocalConfig().GetValue("core.editor").ToLower().Contains("notepad") ||
+                GitCommandHelpers.GetGlobalConfig().GetValue("core.editor").ToLower().Contains("notepad++") ||
+                GetLocalConfig().GetValue("core.editor").ToLower().Contains("notepad++"))
+            {
+                RunGitCmd("notes edit " + revision);
+            }
+            else
+            {
+                RunRealCmd(Settings.GitCommand, "notes edit " + revision);
+            }
+        }
+
+        public bool InTheMiddleOfConflictedMerge()
+        {
+            return !string.IsNullOrEmpty(RunGitCmd("ls-files -z --unmerged"));
+        }
+
+        public List<GitItem> GetConflictedFiles()
+        {
+            var unmergedFiles = new List<GitItem>();
+
+            var fileName = "";
+            foreach (var file in GetUnmergedFileListing())
+            {
+                if (file.IndexOf('\t') <= 0)
+                    continue;
+                if (file.Substring(file.IndexOf('\t') + 1) == fileName)
+                    continue;
+                fileName = file.Substring(file.IndexOf('\t') + 1);
+                unmergedFiles.Add(new GitItem { FileName = fileName });
+            }
+
+            return unmergedFiles;
+        }
+
+        private IEnumerable<string> GetUnmergedFileListing()
+        {
+            return RunGitCmd("ls-files -z --unmerged").Split(new[] { '\0', '\n' }, StringSplitOptions.RemoveEmptyEntries);
+        }
+
+        public bool HandleConflictSelectBase(string fileName)
+        {
+            if (!HandleConflictsSaveSide(fileName, fileName, "1"))
+                return false;
+
+            RunGitCmd("add -- \"" + fileName + "\"");
+            return true;
+        }
+
+        public bool HandleConflictSelectLocal(string fileName)
+        {
+            if (!HandleConflictsSaveSide(fileName, fileName, "2"))
+                return false;
+
+            RunGitCmd("add -- \"" + fileName + "\"");
+            return true;
+        }
+
+        public bool HandleConflictSelectRemote(string fileName)
+        {
+            if (!HandleConflictsSaveSide(fileName, fileName, "3"))
+                return false;
+
+            RunGitCmd("add -- \"" + fileName + "\"");
+            return true;
+        }
+
+        public bool HandleConflictsSaveSide(string fileName, string saveAs, string side)
+        {
+            Directory.SetCurrentDirectory(_workingdir);
+
+            side = GetSide(side);
+
+            fileName = FixPath(fileName);
+            var unmerged = RunGitCmd("ls-files -z --unmerged \"" + fileName + "\"").Split(new char[] { '\0', '\n' }, StringSplitOptions.RemoveEmptyEntries);
+
+            foreach (var file in unmerged)
+            {
+                string fileStage = null;
+                int findSecondWhitespace = file.IndexOfAny(new[] { ' ', '\t' });
+                if (findSecondWhitespace >= 0) fileStage = file.Substring(findSecondWhitespace).Trim();
+                findSecondWhitespace = fileStage.IndexOfAny(new[] { ' ', '\t' });
+                if (findSecondWhitespace >= 0) fileStage = fileStage.Substring(findSecondWhitespace).Trim();
+                if (string.IsNullOrEmpty(fileStage))
+                    continue;
+                if (fileStage.Trim()[0] != side[0])
+                    continue;
+
+
+                var fileline = file.Split(new[] { ' ', '\t' });
+                if (fileline.Length < 3)
+                    continue;
+                Directory.SetCurrentDirectory(_workingdir);
+                SaveBlobAs(saveAs, fileline[1]);
+                return true;
+            }
+            return false;
+        }
+
+        public void SaveBlobAs(string saveAs, string blob)
+        {
+            using (var ms = (MemoryStream)GetFileStream(blob)) //Ugly, has implementation info.
+            {
+                ConfigFile localConfig = GetLocalConfig();
+                bool convertcrlf = localConfig.HasValue("core.autocrlf")
+                    ? localConfig.GetValue("core.autocrlf").Equals("true", StringComparison.OrdinalIgnoreCase)
+                    : GitCommandHelpers.GetGlobalConfig().GetValue("core.autocrlf").Equals("true", StringComparison.OrdinalIgnoreCase);
+
+                byte[] buf = ms.ToArray();
+                if (convertcrlf)
+                {
+                    if (!FileHelper.IsBinaryFile(saveAs) && !FileHelper.IsBinaryFileAccordingToContent(buf))
+                    {
+                        StreamReader reader = new StreamReader(ms, Settings.Encoding);
+                        String sfileout = reader.ReadToEnd();
+                        sfileout = sfileout.Replace("\r\n", "\n").Replace("\r", "\n").Replace("\n", "\r\n");
+                        buf = Settings.Encoding.GetBytes(sfileout);
+                    }
+                }
+
+                using (FileStream fileOut = File.Create(saveAs))
+                {
+                    fileOut.Write(buf, 0, buf.Length);
+                }
+            }
+        }
+
+        private static string GetSide(string side)
+        {
+            if (side.Equals("REMOTE", StringComparison.CurrentCultureIgnoreCase))
+                side = "3";
+            if (side.Equals("LOCAL", StringComparison.CurrentCultureIgnoreCase))
+                side = "2";
+            if (side.Equals("BASE", StringComparison.CurrentCultureIgnoreCase))
+                side = "1";
+            return side;
+        }
+
+        public string[] GetConflictedFiles(string filename)
+        {
+            Directory.SetCurrentDirectory(_workingdir);
+
+            filename = FixPath(filename);
+
+            string[] fileNames =
+                {
+                    filename + ".BASE",
+                    filename + ".LOCAL",
+                    filename + ".REMOTE"
+                };
+
+            var unmerged = RunGitCmd("ls-files -z --unmerged \"" + filename + "\"").Split(new char[] { '\0', '\n' }, StringSplitOptions.RemoveEmptyEntries);
+
+            foreach (var file in unmerged)
+            {
+                string fileStage = null;
+                int findSecondWhitespace = file.IndexOfAny(new[] { ' ', '\t' });
+                if (findSecondWhitespace >= 0) fileStage = file.Substring(findSecondWhitespace).Trim();
+                findSecondWhitespace = fileStage.IndexOfAny(new[] { ' ', '\t' });
+                if (findSecondWhitespace >= 0) fileStage = fileStage.Substring(findSecondWhitespace).Trim();
+                if (string.IsNullOrEmpty(fileStage))
+                    continue;
+
+                int stage;
+                if (!Int32.TryParse(fileStage.Trim()[0].ToString(), out stage))
+                    continue;
+
+                var tempFile = RunGitCmd("checkout-index --temp --stage=" + stage + " -- " + "\"" + filename + "\"");
+                tempFile = tempFile.Split('\t')[0];
+                tempFile = Path.Combine(_workingdir, tempFile);
+
+                var newFileName = Path.Combine(_workingdir, fileNames[stage - 1]);
+                try
+                {
+                    fileNames[stage - 1] = newFileName;
+                    var index = 1;
+                    while (File.Exists(fileNames[stage - 1]) && index < 50)
+                    {
+                        fileNames[stage - 1] = newFileName + index;
+                        index++;
+                    }
+                    File.Move(tempFile, fileNames[stage - 1]);
+                }
+                catch (Exception ex)
+                {
+                    Trace.WriteLine(ex);
+                }
+            }
+
+            if (!File.Exists(fileNames[0])) fileNames[0] = null;
+            if (!File.Exists(fileNames[1])) fileNames[1] = null;
+            if (!File.Exists(fileNames[2])) fileNames[2] = null;
+
+            return fileNames;
+        }
+
+        public string[] GetConflictedFileNames(string filename)
+        {
+            filename = FixPath(filename);
+
+            var fileNames = new string[3];
+
+            var unmerged = RunGitCmd("ls-files -z --unmerged \"" + filename + "\"").Split(new[] { '\0', '\n' }, StringSplitOptions.RemoveEmptyEntries);
+
+            foreach (var file in unmerged)
+            {
+                int findSecondWhitespace = file.IndexOfAny(new[] { ' ', '\t' });
+                string fileStage = findSecondWhitespace >= 0 ? file.Substring(findSecondWhitespace).Trim() : "";
+
+                findSecondWhitespace = fileStage.IndexOfAny(new[] { ' ', '\t' });
+
+                fileStage = findSecondWhitespace >= 0 ? fileStage.Substring(findSecondWhitespace).Trim() : "";
+
+                int stage;
+                if (Int32.TryParse(fileStage.Trim()[0].ToString(), out stage) && stage >= 1 && stage <= 3 && fileStage.Length > 2)
+                {
+                    fileNames[stage - 1] = fileStage.Substring(2);
+                }
+            }
+
+            return fileNames;
+        }
+
+        public static string GetGitDirectory(string repositoryPath)
+        {
+            if (File.Exists(repositoryPath + ".git"))
+            {
+                var lines = File.ReadAllLines(repositoryPath + ".git");
+                foreach (string line in lines)
+                {
+                    if (line.StartsWith("gitdir:"))
+                    {
+                        string path = line.Substring(7).Trim().Replace('/', '\\');
+                        return path + Settings.PathSeparator;
+                    }
+                }
+            }
+            return repositoryPath + ".git" + Settings.PathSeparator;
+        }
+
+        public string GetMergeMessage()
+        {
+            var file = GetGitDirectory() + "MERGE_MSG";
+
+            return
+                File.Exists(file)
+                    ? File.ReadAllText(file)
+                    : "";
+        }
+
+        public void RunGitK()
+        {
+            if (Settings.RunningOnUnix())
+            {
+                RunRealCmdDetached("gitk", "");
+            }
+            else
+            {
+                StartExternalCommand("cmd.exe", "/c \"\"" + Settings.GitCommand.Replace("git.cmd", "gitk.cmd")
+                                                              .Replace("bin\\git.exe", "cmd\\gitk.cmd")
+                                                              .Replace("bin/git.exe", "cmd/gitk.cmd") + "\" --branches --tags --remotes\"");
+            }
+        }
+
+        public void RunGui()
+        {
+            if (Settings.RunningOnUnix())
+            {
+                RunRealCmdDetached("git", "gui");
+            }
+            else
+            {
+                StartExternalCommand("cmd.exe", "/c \"\"" + Settings.GitCommand + "\" gui\"");
+            }
+        }
+
+        public void RunBash()
+        {
+            if (Settings.RunningOnUnix())
+            {
+                string[] termEmuCmds =
+                {
+                    "gnome-terminal",
+                    "konsole",
+                    "Terminal",
+                    "xterm"
+                };
+
+                string args = "";
+                string cmd = termEmuCmds.FirstOrDefault(termEmuCmd => !string.IsNullOrEmpty(RunCmd("which", termEmuCmd)));
+
+                if (string.IsNullOrEmpty(cmd))
+                {
+                    cmd = "bash";
+                    args = "--login -i";
+                }
+
+                RunRealCmdDetached(cmd, args);
+            }
+            else
+            {
+                if (File.Exists(Settings.GitBinDir + "bash.exe"))
+                    RunRealCmdDetached("cmd.exe", "/c \"\"" + Settings.GitBinDir + "bash\" --login -i\"");
+                else
+                    RunRealCmdDetached("cmd.exe", "/c \"\"" + Settings.GitBinDir + "sh\" --login -i\"");
+            }
+        }
+
+        public string Init(bool bare, bool shared)
+        {
+            if (bare && shared)
+                return RunGitCmd("init --bare --shared=all");
+            if (bare)
+                return RunGitCmd("init --bare");
+            return RunGitCmd("init");
+        }
+
+        public bool IsMerge(string commit)
+        {
+            string output = RunGitCmd("log -n 1 --format=format:%P \"" + commit + "\"");
+            string[] parents = output.Split(' ');
+            if (parents.Length > 1) return true;
+            return false;
+        }
+
+        public GitRevision[] GetParents(string commit)
+        {
+            string output = RunGitCmd("log -n 1 --format=format:%P \"" + commit + "\"");
+            string[] Parents = output.Split(' ');
+            var ParentsRevisions = new GitRevision[Parents.Length];
+            for (int i = 0; i < Parents.Length; i++)
+            {
+                const string formatString =
+                    /* Tree           */ "%T%n" +
+                    /* Author Name    */ "%aN%n" +
+                    /* Author Date    */ "%ai%n" +
+                    /* Committer Name */ "%cN%n" +
+                    /* Committer Date */ "%ci%n" +
+                    /* Commit Message */ "%s";
+                string cmd = "log -n 1 --format=format:" + formatString + " " + Parents[i];
+                var RevInfo = RunGitCmd(cmd);
+                string[] Infos = RevInfo.Split('\n');
+                var Revision = new GitRevision(Parents[i])
+                {
+                    TreeGuid = Infos[0],
+                    Author = Infos[1],
+                    Committer = Infos[3],
+                    Message = Infos[5]
+                };
+                DateTime Date;
+                DateTime.TryParse(Infos[2], out Date);
+                Revision.AuthorDate = Date;
+                DateTime.TryParse(Infos[4], out Date);
+                Revision.CommitDate = Date;
+                ParentsRevisions[i] = Revision;
+            }
+            return ParentsRevisions;
+        }
+
+        public string CherryPick(string cherry, bool commit, string arguments)
+        {
+            return RunGitCmd(GitCommandHelpers.CherryPickCmd(cherry, commit, arguments));
+        }
+
+        public string ShowSha1(string sha1)
+        {
+            return this.RunCachableCmd(Settings.GitCommand, "show --encoding=" + Settings.Encoding.HeaderName + " " + sha1);
+        }
+
+        public string UserCommitCount()
+        {
+            return RunGitCmd("shortlog -s -n");
+        }
+
+        public string DeleteBranch(string branchName, bool force, bool remoteBranch)
+        {
+            return RunGitCmd(GitCommandHelpers.DeleteBranchCmd(branchName, force, remoteBranch));
+        }
+
+        public string DeleteTag(string tagName)
+        {
+            return RunGitCmd(GitCommandHelpers.DeleteTagCmd(tagName));
+        }
+
+        public string GetCurrentCheckout()
+        {
+            return RunGitCmd("log -g -1 HEAD --pretty=format:%H");
+        }
+
+        public string GetSuperprojectCurrentCheckout()
+        {
+            if (_superprojectModule == null)
+                return "";
+
+            var lines = _superprojectModule.RunGitCmd("submodule status --cached " + _submoduleName).Split('\n');
+
+            if (lines.Length == 0)
+                return "";
+
+            string submodule = lines[0];
+            if (submodule.Length < 43)
+                return "";
+
+            var currentCommitGuid = submodule.Substring(1, 40).Trim();
+            return currentCommitGuid;
+        }
+
+        public int CommitCount()
+        {
+            int count;
+            var arguments = "/c \"\"" + Settings.GitCommand + "\" rev-list --all --abbrev-commit | wc -l\"";
+            return
+                int.TryParse(RunCmd("cmd.exe", arguments), out count)
+                    ? count
+                    : 0;
+        }
+
+        public bool IsMergeCommit(string commitId)
+        {
+            return ExistsMergeCommit(commitId + "~1", commitId);
+        }
+
+        public bool ExistsMergeCommit(string startRev, string endRev)
+        {
+            string revisions = RunGitCmd("rev-list --parents --no-walk " + startRev + ".." + endRev);
+            string[] revisionsTab = revisions.Split('\n');
+            return revisionsTab.Any(parents => parents.Split(' ').Length > 2);
+        }
+
+        public string GetSubmoduleRemotePath(string name)
+        {
+            var configFile = new ConfigFile(_workingdir + ".gitmodules");
+            return configFile.GetValue("submodule." + name.Trim() + ".url").Trim();
+        }
+
+        public string GetSubmoduleLocalPath(string name)
+        {
+            var configFile = new ConfigFile(_workingdir + ".gitmodules");
+            return configFile.GetValue("submodule." + name.Trim() + ".path").Trim();
+        }
+
+        public string GetSubmoduleFullPath(string name)
+        {
+            return _workingdir + FixPath(GetSubmoduleLocalPath(name)) + Settings.PathSeparator;
+        }
+
+        public string FindGitSuperprojectPath(out string submoduleName)
+        {
+            submoduleName = null;
+            if (String.IsNullOrEmpty(_workingdir))
+                return null;
+
+            string superprojectPath = null;
+            if (File.Exists(_workingdir + ".git"))
+            {
+                var lines = File.ReadAllLines(_workingdir + ".git");
+                foreach (string line in lines)
+                {
+                    if (line.StartsWith("gitdir:"))
+                    {
+                        string gitpath = line.Substring(7).Trim();
+                        int pos = gitpath.IndexOf("/.git/");
+                        if (pos != -1)
+                        {
+                            gitpath = gitpath.Substring(0, pos + 1).Replace('/', '\\');
+                            if (File.Exists(gitpath + ".gitmodules") && ValidWorkingDir(gitpath))
+                                superprojectPath = gitpath;
+                        }
+                    }
+                }
+            }
+
+            string currentPath = Path.GetDirectoryName(_workingdir); // remove last slash
+            if (!string.IsNullOrEmpty(currentPath) &&
+                superprojectPath == null)
+            {
+                string path = Path.GetDirectoryName(currentPath);
+                if (!string.IsNullOrEmpty(path) &&
+                    (!File.Exists(path + Settings.PathSeparator + ".gitmodules") || !ValidWorkingDir(path + Settings.PathSeparator)))
+                {
+                    // Check upper directory
+                    path = Path.GetDirectoryName(path);
+                    if (!File.Exists(path + Settings.PathSeparator + ".gitmodules") || !ValidWorkingDir(path + Settings.PathSeparator))
+                        return null;
+                }
+                superprojectPath = path + Settings.PathSeparator;
+            }
+
+            if (!string.IsNullOrEmpty(superprojectPath))
+            {
+                var localPath = currentPath.Substring(superprojectPath.Length);
+                var configFile = new ConfigFile(superprojectPath + ".gitmodules");
+                foreach (ConfigSection configSection in configFile.GetConfigSections())
+                {
+                    if (configSection.GetValue("path") == localPath)
+                    {
+                        submoduleName = configSection.SubSection;
+                        return superprojectPath;
+                    }
+                }
+            }
+
+            return null;
+        }
+
+        internal static GitSubmodule CreateGitSubmodule(string submodule)
+        {
+            var gitSubmodule =
+                new GitSubmodule
+                    {
+                        Initialized = submodule[0] != '-',
+                        UpToDate = submodule[0] != '+',
+                        CurrentCommitGuid = submodule.Substring(1, 40).Trim()
+                    };
+
+            var name = submodule.Substring(42).Trim();
+            if (name.Contains("("))
+            {
+                gitSubmodule.Name = name.Substring(0, name.IndexOf("(")).TrimEnd();
+                gitSubmodule.Branch = name.Substring(name.IndexOf("(")).Trim(new[] { '(', ')', ' ' });
+            }
+            else
+                gitSubmodule.Name = name;
+            return gitSubmodule;
+        }
+
+        public string GetSubmoduleSummary(string submodule)
+        {
+            var arguments = string.Format("submodule summary {0}", submodule);
+            return RunGitCmd(arguments);
+        }
+
+        public string Stash()
+        {
+            var arguments = "stash save";
+            if (Settings.IncludeUntrackedFilesInAutoStash)
+                arguments += " -u";
+            return RunGitCmd(arguments);
+        }
+
+        public string StashApply()
+        {
+            return RunGitCmd("stash apply");
+        }
+
+        public string StashClear()
+        {
+            return RunGitCmd("stash clear");
+        }
+
+        public string ResetSoft(string commit)
+        {
+            return ResetSoft(commit, "");
+        }
+
+        public string ResetMixed(string commit)
+        {
+            return ResetMixed(commit, "");
+        }
+
+        public string ResetHard(string commit)
+        {
+            return ResetHard(commit, "");
+        }
+
+        public string ResetSoft(string commit, string file)
+        {
+            var args = "reset --soft";
+
+            if (!string.IsNullOrEmpty(commit))
+                args += " \"" + commit + "\"";
+
+            if (!string.IsNullOrEmpty(file))
+                args += " -- \"" + file + "\"";
+
+            return RunGitCmd(args);
+        }
+
+        public string ResetMixed(string commit, string file)
+        {
+            var args = "reset --mixed";
+
+            if (!string.IsNullOrEmpty(commit))
+                args += " \"" + commit + "\"";
+
+            if (!string.IsNullOrEmpty(file))
+                args += " -- \"" + file + "\"";
+
+            return RunGitCmd(args);
+        }
+
+        public string ResetHard(string commit, string file)
+        {
+            var args = "reset --hard";
+
+            if (!string.IsNullOrEmpty(commit))
+                args += " \"" + commit + "\"";
+
+            if (!string.IsNullOrEmpty(file))
+                args += " -- \"" + file + "\"";
+
+            return RunGitCmd(args);
+        }
+
+        public string ResetFile(string file)
+        {
+            file = FixPath(file);
+            return RunGitCmd("checkout-index --index --force -- \"" + file + "\"");
+        }
+
+
+        public string FormatPatch(string from, string to, string output, int start)
+        {
+            output = FixPath(output);
+
+            var result = RunCmd(Settings.GitCommand,
+                                "format-patch -M -C -B --start-number " + start + " \"" + from + "\"..\"" + to +
+                                "\" -o \"" + output + "\"");
+
+            return result;
+        }
+
+        public string FormatPatch(string from, string to, string output)
+        {
+            output = FixPath(output);
+
+            var result = RunCmd(Settings.GitCommand,
+                                "format-patch -M -C -B \"" + from + "\"..\"" + to + "\" -o \"" + output + "\"");
+
+            return result;
+        }
+
+
+        public string Tag(string tagName, string revision, bool annotation)
+        {
+            return annotation
+                ? RunCmd(Settings.GitCommand,
+                                "tag \"" + tagName.Trim() + "\" -a -F \"" + WorkingDirGitDir() +
+                                "\\TAGMESSAGE\" -- \"" + revision + "\"")
+                : RunGitCmd("tag \"" + tagName.Trim() + "\" \"" + revision + "\"");
+        }
+
+        public string Branch(string branchName, string revision, bool checkout)
+        {
+            return RunGitCmd(GitCommandHelpers.BranchCmd(branchName, revision, checkout));
+        }
+
+        public string Push(string path)
+        {
+            return RunGitCmd("push \"" + FixPath(path).Trim() + "\"");
+        }
+
+        public bool StartPageantForRemote(string remote)
+        {
+            var sshKeyFile = GetPuttyKeyFileForRemote(remote);
+            if (string.IsNullOrEmpty(sshKeyFile))
+                return false;
+
+            StartPageantWithKey(sshKeyFile);
+            return true;
+        }
+
+        public void StartPageantWithKey(string sshKeyFile)
+        {
+            StartExternalCommand(Settings.Pageant, "\"" + sshKeyFile + "\"");
+        }
+
+        public string GetPuttyKeyFileForRemote(string remote)
+        {
+            if (string.IsNullOrEmpty(remote) ||
+                string.IsNullOrEmpty(Settings.Pageant) ||
+                !Settings.AutoStartPageant ||
+                !GitCommandHelpers.Plink())
+                return "";
+
+            return GetSetting("remote." + remote + ".puttykeyfile");
+        }
+
+        public string Fetch(string remote, string branch)
+        {
+            remote = FixPath(remote);
+
+            Directory.SetCurrentDirectory(_workingdir);
+
+            RunRealCmd("cmd.exe", " /k \"\"" + Settings.GitCommand + "\" " + FetchCmd(remote, null, branch) + "\"");
+
+            return "Done";
+        }
+
+        public static bool PathIsUrl(string path)
+        {
+            return path.Contains(Settings.PathSeparator.ToString()) || path.Contains(Settings.PathSeparatorWrong.ToString());
+        }
+
+        public string FetchCmd(string remote, string remoteBranch, string localBranch)
+        {
+            if (string.IsNullOrEmpty(remote) && string.IsNullOrEmpty(remoteBranch) && string.IsNullOrEmpty(localBranch))
+                return "fetch";
+
+            return "fetch " + GetFetchArgs(remote, remoteBranch, localBranch);
+        }
+
+        public string Pull(string remote, string remoteBranch, string localBranch, bool rebase)
+        {
+            remote = FixPath(remote);
+
+            Directory.SetCurrentDirectory(_workingdir);
+
+            RunRealCmd("cmd.exe", " /k \"\"" + Settings.GitCommand + "\" " + PullCmd(remote, localBranch, remoteBranch, rebase) + "\"");
+
+            return "Done";
+        }
+
+        public string PullCmd(string remote, string remoteBranch, string localBranch, bool rebase)
+        {
+            if (rebase && !string.IsNullOrEmpty(remoteBranch))
+                return "pull --rebase " + remote + " refs/heads/" + remoteBranch;
+
+            if (rebase)
+                return "pull --rebase " + remote;
+
+            return "pull " + GetFetchArgs(remote, remoteBranch, localBranch);
+        }
+
+        private string GetFetchArgs(string remote, string remoteBranch, string localBranch)
+        {
+            remote = FixPath(remote);
+
+            //Remove spaces... 
+            if (remoteBranch != null)
+                remoteBranch = remoteBranch.Replace(" ", "");
+            if (localBranch != null)
+                localBranch = localBranch.Replace(" ", "");
+
+            string remoteBranchArguments;
+
+            if (string.IsNullOrEmpty(remoteBranch))
+                remoteBranchArguments = "";
+            else
+                remoteBranchArguments = "+refs/heads/" + remoteBranch + "";
+
+            string localBranchArguments;
+            var remoteUrl = GetSetting("remote." + remote + ".url");
+
+            if (PathIsUrl(remote) && !string.IsNullOrEmpty(localBranch) && string.IsNullOrEmpty(remoteUrl))
+                localBranchArguments = ":refs/heads/" + localBranch + "";
+            else if (string.IsNullOrEmpty(localBranch) || PathIsUrl(remote) || string.IsNullOrEmpty(remoteUrl))
+                localBranchArguments = "";
+            else
+                localBranchArguments = ":" + "refs/remotes/" + remote.Trim() + "/" + localBranch + "";
+
+            var progressOption = "";
+            if (GitCommandHelpers.VersionInUse.FetchCanAskForProgress)
+                progressOption = "--progress ";
+
+            return progressOption + "\"" + remote.Trim() + "\" " + remoteBranchArguments + localBranchArguments;
+        }
+
+        public string ContinueRebase()
+        {
+            Directory.SetCurrentDirectory(_workingdir);
+
+            var result = RunGitCmd(GitCommandHelpers.ContinueRebaseCmd());
+
+            return result;
+        }
+
+        public string SkipRebase()
+        {
+            Directory.SetCurrentDirectory(_workingdir);
+
+            var result = RunGitCmd(GitCommandHelpers.SkipRebaseCmd());
+
+            return result;
+        }
+
+        public string GetRebaseDir()
+        {
+            string gitDirectory = GetGitDirectory();
+            if (Directory.Exists(gitDirectory + "rebase-merge" + Settings.PathSeparator))
+                return gitDirectory + "rebase-merge" + Settings.PathSeparator;
+            if (Directory.Exists(gitDirectory + "rebase-apply" + Settings.PathSeparator))
+                return gitDirectory + "rebase-apply" + Settings.PathSeparator;
+            if (Directory.Exists(gitDirectory + "rebase" + Settings.PathSeparator))
+                return gitDirectory + "rebase" + Settings.PathSeparator;
+
+            return "";
+        }
+
+        public bool InTheMiddleOfBisect()
+        {
+            return File.Exists(WorkingDirGitDir() + Settings.PathSeparator + "BISECT_START");
+        }
+
+
+        public bool InTheMiddleOfRebase()
+        {
+            return !File.Exists(GetRebaseDir() + "applying") &&
+                   Directory.Exists(GetRebaseDir());
+        }
+
+        public bool InTheMiddleOfPatch()
+        {
+            return !File.Exists(GetRebaseDir() + "rebasing") &&
+                   Directory.Exists(GetRebaseDir());
+        }
+
+
+        public string GetNextRebasePatch()
+        {
+            var file = GetRebaseDir() + "next";
+            return File.Exists(file) ? File.ReadAllText(file).Trim() : "";
+        }
+
+        public List<PatchFile> GetRebasePatchFiles()
+        {
+            var patchFiles = new List<PatchFile>();
+
+            var nextFile = GetNextRebasePatch();
+
+            int next;
+            int.TryParse(nextFile, out next);
+
+
+            var files = new string[0];
+            if (Directory.Exists(GetRebaseDir()))
+                files = Directory.GetFiles(GetRebaseDir());
+
+            foreach (var fullFileName in files)
+            {
+                int n;
+                var file = fullFileName.Substring(fullFileName.LastIndexOf(Settings.PathSeparator) + 1);
+                if (!int.TryParse(file, out n))
+                    continue;
+
+                var patchFile =
+                    new PatchFile
+                        {
+                            Name = file,
+                            FullName = fullFileName,
+                            IsNext = n == next,
+                            IsSkipped = n < next
+                        };
+
+                if (File.Exists(GetRebaseDir() + file))
+                {
+                    foreach (var line in File.ReadAllLines(GetRebaseDir() + file))
+                    {
+                        if (line.StartsWith("From: "))
+                            if (line.IndexOf('<') > 0 && line.IndexOf('<') < line.Length)
+                                patchFile.Author = line.Substring(6, line.IndexOf('<') - 6).Trim();
+                            else
+                                patchFile.Author = line.Substring(6).Trim();
+
+                        if (line.StartsWith("Date: "))
+                            if (line.IndexOf('+') > 0 && line.IndexOf('<') < line.Length)
+                                patchFile.Date = line.Substring(6, line.IndexOf('+') - 6).Trim();
+                            else
+                                patchFile.Date = line.Substring(6).Trim();
+
+
+                        if (line.StartsWith("Subject: ")) patchFile.Subject = line.Substring(9).Trim();
+
+                        if (!string.IsNullOrEmpty(patchFile.Author) &&
+                            !string.IsNullOrEmpty(patchFile.Date) &&
+                            !string.IsNullOrEmpty(patchFile.Subject))
+                            break;
+                    }
+                }
+
+                patchFiles.Add(patchFile);
+            }
+
+            return patchFiles;
+        }
+
+        public string Rebase(string branch)
+        {
+            Directory.SetCurrentDirectory(_workingdir);
+
+            return RunGitCmd(GitCommandHelpers.RebaseCmd(branch, false, false, false));
+        }
+
+        public string AbortRebase()
+        {
+            Directory.SetCurrentDirectory(_workingdir);
+
+            return RunGitCmd(GitCommandHelpers.AbortRebaseCmd());
+        }
+
+        public string Resolved()
+        {
+            Directory.SetCurrentDirectory(_workingdir);
+
+            return RunGitCmd(GitCommandHelpers.ResolvedCmd());
+        }
+
+        public string Skip()
+        {
+            Directory.SetCurrentDirectory(_workingdir);
+
+            return RunGitCmd(GitCommandHelpers.SkipCmd());
+        }
+
+        public string Abort()
+        {
+            Directory.SetCurrentDirectory(_workingdir);
+
+            return RunGitCmd(GitCommandHelpers.AbortCmd());
+        }
+
+        public string Commit(bool amend)
+        {
+            return Commit(amend, "");
+        }
+
+        public string Commit(bool amend, string author)
+        {
+            return RunGitCmd(CommitCmd(amend, author));
+        }
+
+        public string CommitCmd(bool amend)
+        {
+            return CommitCmd(amend, "");
+        }
+
+        public string CommitCmd(bool amend, string author)
+        {
+            string command = "commit";
+            if (amend)
+                command += " --amend";
+
+            if (!string.IsNullOrEmpty(author))
+                command += " --author=\"" + author + "\"";
+
+            var path = WorkingDirGitDir() + Settings.PathSeparator + "COMMITMESSAGE\"";
+            command += " -F \"" + path;
+
+            return command;
+        }
+
+        public string Patch(string patchFile)
+        {
+            Directory.SetCurrentDirectory(_workingdir);
+
+            return RunGitCmd(GitCommandHelpers.PatchCmd(FixPath(patchFile)));
+        }
+
+        public string UpdateRemotes()
+        {
+            return RunGitCmd("remote update");
+        }
+
+        public string RemoveRemote(string name)
+        {
+            return RunGitCmd("remote rm \"" + name + "\"");
+        }
+
+        public string RenameRemote(string name, string newName)
+        {
+            return RunGitCmd("remote rename \"" + name + "\" \"" + newName + "\"");
+        }
+
+        public string Rename(string name, string newName)
+        {
+            return RunGitCmd("branch -m \"" + name + "\" \"" + newName + "\"");
+        }
+
+        public string AddRemote(string name, string path)
+        {
+            var location = FixPath(path);
+
+            if (string.IsNullOrEmpty(name))
+                return "Please enter a name.";
+
+            return
+                string.IsNullOrEmpty(location)
+                    ? RunGitCmd(string.Format("remote add \"{0}\" \"\"", name))
+                    : RunGitCmd(string.Format("remote add \"{0}\" \"{1}\"", name, location));
+        }
+
+        public string[] GetRemotes()
+        {
+            return GetRemotes(true);
+        }
+
+        public string[] GetRemotes(bool allowEmpty)
+        {
+            string remotes = RunGitCmd("remote show");
+            return allowEmpty ? remotes.Split('\n') : remotes.Split(new char[] { '\n' }, StringSplitOptions.RemoveEmptyEntries);
+        }
+
+        public ConfigFile GetLocalConfig()
+        {
+            return new ConfigFile(WorkingDirGitDir() + Settings.PathSeparator + "config");
+        }
+
+        public string GetSetting(string setting)
+        {
+            var configFile = GetLocalConfig();
+            return configFile.GetValue(setting);
+        }
+
+        public string GetEffectiveSetting(string setting)
+        {
+            var localConfig = GetLocalConfig();
+            if (localConfig.HasValue(setting))
+                return localConfig.GetValue(setting);
+
+            return GitCommandHelpers.GetGlobalConfig().GetValue(setting);
+        }
+
+        public void UnsetSetting(string setting)
+        {
+            var configFile = GetLocalConfig();
+            configFile.RemoveSetting(setting);
+            configFile.Save();
+        }
+
+        public void SetSetting(string setting, string value)
+        {
+            var configFile = GetLocalConfig();
+            configFile.SetValue(setting, value);
+            configFile.Save();
+        }
+
+        public List<Patch> GetStashedItems(string stashName)
+        {
+            var patchManager = new PatchManager();
+            patchManager.LoadPatch(RunGitCmd("stash show -p " + stashName), false);
+
+            return patchManager.Patches;
+        }
+
+        public List<GitStash> GetStashes()
+        {
+            var list = RunGitCmd("stash list").Split('\n');
+
+            var stashes = new List<GitStash>();
+            foreach (var stashString in list)
+            {
+                if (stashString.IndexOf(':') <= 0)
+                    continue;
+
+                var stash = new GitStash
+                        {
+                            Name = stashString.Substring(0, stashString.IndexOf(':')).Trim()
+                        };
+
+                if (stashString.IndexOf(':') + 1 < stashString.Length)
+                    stash.Message = stashString.Substring(stashString.IndexOf(':') + 1).Trim();
+
+                stashes.Add(stash);
+            }
+
+            return stashes;
+        }
+
+        public Patch GetSingleDiff(string @from, string to, string fileName, string oldFileName, string extraDiffArguments, Encoding encoding)
+        {
+            if (!string.IsNullOrEmpty(fileName))
+                fileName = string.Concat("\"", FixPath(fileName), "\"");
+
+            if (!string.IsNullOrEmpty(oldFileName))
+                oldFileName = string.Concat("\"", FixPath(oldFileName), "\"");
+
+            from = FixPath(from);
+            to = FixPath(to);
+
+            if (Settings.UsePatienceDiffAlgorithm)
+                extraDiffArguments = string.Concat(extraDiffArguments, " --patience");
+
+            var patchManager = new PatchManager();
+            var arguments = string.Format("diff{0} -M -C \"{1}\" \"{2}\" -- {3} {4}", extraDiffArguments, to, from, fileName, oldFileName);
+            patchManager.LoadPatch(this.RunCachableCmd(Settings.GitCommand, arguments, encoding), false);
+
+            return patchManager.Patches.Count > 0 ? patchManager.Patches[0] : null;
+        }
+
+        public Patch GetSingleDiff(string @from, string to, string fileName, string extraDiffArguments, Encoding encoding)
+        {
+            return this.GetSingleDiff(from, to, fileName, null, extraDiffArguments, encoding);
+        }
+
+        public List<Patch> GetDiff(string from, string to, string extraDiffArguments)
+        {
+            if (Settings.UsePatienceDiffAlgorithm)
+                extraDiffArguments = string.Concat(extraDiffArguments, " --patience");
+
+            var patchManager = new PatchManager();
+            var arguments = string.Format("diff{0} \"{1}\" \"{2}\"", extraDiffArguments, from, to);
+            patchManager.LoadPatch(this.RunCachableCmd(Settings.GitCommand, arguments), false);
+
+            return patchManager.Patches;
+        }
+
+        public List<GitItemStatus> GetDiffFiles(string from, string to)
+        {
+            return GetDiffFiles(from, to, false);
+        }
+
+        public List<GitItemStatus> GetDiffFiles(string from, string to, bool noCache)
+        {
+            string cmd = "diff -M -C -z --name-status \"" + to + "\" \"" + from + "\"";
+            string result = noCache ? RunGitCmd(cmd) : this.RunCachableCmd(Settings.GitCommand, cmd);
+            return GitCommandHelpers.GetAllChangedFilesFromString(result, true);
+        }
+
+        public List<GitItemStatus> GetUntrackedFiles()
+        {
+            var status = RunCmd(Settings.GitCommand,
+                                "ls-files -z --others --directory --no-empty-directory --exclude-standard");
+
+            return status.Split(new char[] { '\0', '\n' }, StringSplitOptions.RemoveEmptyEntries)
+                .Select(statusString => statusString.Trim())
+                .Where(statusString => !string.IsNullOrEmpty(statusString))
+                .Select(statusString => new GitItemStatus
+            {
+                IsNew = true,
+                IsChanged = false,
+                IsDeleted = false,
+                IsTracked = false,
+                Name = statusString
+            })
+                .ToList();
+
+        }
+
+        public List<GitItemStatus> GetAllChangedFiles()
+        {
+            var status = RunGitCmd(GitCommandHelpers.GetAllChangedFilesCmd(true, true));
+
+            return GitCommandHelpers.GetAllChangedFilesFromString(status);
+        }
+
+        public List<GitItemStatus> GetTrackedChangedFiles()
+        {
+            var status = RunGitCmd(GitCommandHelpers.GetAllChangedFilesCmd(true, false));
+
+            return GitCommandHelpers.GetAllChangedFilesFromString(status);
+        }
+
+        public List<GitItemStatus> GetDeletedFiles()
+        {
+            var status = RunGitCmd("ls-files -z --deleted --exclude-standard");
+
+            var statusStrings = status.Split(new char[] { '\0', '\n' }, StringSplitOptions.RemoveEmptyEntries);
+
+            var gitItemStatusList = new List<GitItemStatus>();
+
+            foreach (var statusString in statusStrings)
+            {
+                if (string.IsNullOrEmpty(statusString.Trim()))
+                    continue;
+                gitItemStatusList.Add(
+                    new GitItemStatus
+                        {
+                            IsNew = false,
+                            IsChanged = false,
+                            IsDeleted = true,
+                            IsTracked = true,
+                            Name = statusString.Trim()
+                        });
+            }
+
+            return gitItemStatusList;
+        }
+
+        public bool FileIsStaged(string filename)
+        {
+            var status = RunGitCmd("diff -z --cached --numstat -- \"" + filename + "\"");
+            return !string.IsNullOrEmpty(status);
+        }
+
+        public List<GitItemStatus> GetStagedFiles()
+        {
+            string status = RunGitCmd("diff -M -C -z --cached --name-status");
+
+            if (true && status.Length < 50 && status.Contains("fatal: No HEAD commit to compare"))
+            {
+                //This command is a little more expensive because it will return both staged and unstaged files
+                string command = GitCommandHelpers.GetAllChangedFilesCmd(true, false);
+                status = RunGitCmd(command);
+                List<GitItemStatus> stagedFiles = GitCommandHelpers.GetAllChangedFilesFromString(status, false);
+                return stagedFiles.Where(f => f.IsStaged).ToList<GitItemStatus>();
+            }
+
+            return GitCommandHelpers.GetAllChangedFilesFromString(status, true);
+        }
+
+        public List<GitItemStatus> GitStatus()
+        {
+            return GitStatus(UntrackedFilesMode.Default, 0);
+        }
+
+        public List<GitItemStatus> GitStatus(UntrackedFilesMode untrackedFilesMode, IgnoreSubmodulesMode ignoreSubmodulesMode)
+        {
+            if (!GitCommandHelpers.VersionInUse.SupportGitStatusPorcelain)
+                throw new Exception("The version of git you are using is not supported for this action. Please upgrade to git 1.7.3 or newer.");
+
+            string command = GitCommandHelpers.GetAllChangedFilesCmd(true, untrackedFilesMode, ignoreSubmodulesMode);
+            string status = RunGitCmd(command);
+            return GitCommandHelpers.GetAllChangedFilesFromString(status);
+        }
+
+        public string GetCurrentChanges(string fileName, string oldFileName, bool staged, string extraDiffArguments, Encoding encoding)
+        {
+            fileName = string.Concat("\"", FixPath(fileName), "\"");
+            if (!string.IsNullOrEmpty(oldFileName))
+                oldFileName = string.Concat("\"", FixPath(oldFileName), "\"");
+
+            if (Settings.UsePatienceDiffAlgorithm)
+                extraDiffArguments = string.Concat(extraDiffArguments, " --patience");
+
+            var args = string.Concat("diff ", extraDiffArguments, " -- ", fileName);
+            if (staged)
+                args = string.Concat("diff -M -C --cached", extraDiffArguments, " -- ", fileName, " ", oldFileName);
+
+            return RunGitCmd(args, encoding);
+        }
+
+        public string StageFile(string file)
+        {
+            return RunGitCmd("update-index --add" + " \"" + FixPath(file) + "\"");
+        }
+
+        public string StageFileToRemove(string file)
+        {
+            return RunGitCmd("update-index --remove" + " \"" + FixPath(file) + "\"");
+        }
+
+
+        public string UnstageFile(string file)
+        {
+            return RunGitCmd("rm" + " --cached \"" + FixPath(file) + "\"");
+        }
+
+        public string UnstageFileToRemove(string file)
+        {
+            return RunGitCmd("reset HEAD -- \"" + FixPath(file) + "\"");
+        }
+
+
+        public static bool IsBareRepository(string repositoryPath)
+        {
+            return !Directory.Exists(GetGitDirectory(repositoryPath));
+        }
+
+
+        /// <summary>
+        /// Dirty but fast. This sometimes fails.
+        /// </summary>
+        public static string GetSelectedBranchFast(string repositoryPath)
+        {
+            if (string.IsNullOrEmpty(repositoryPath))
+                return string.Empty;
+
+            string head;
+            string headFileName = Path.Combine(WorkingDirGitDir(repositoryPath), "HEAD");
+            if (File.Exists(headFileName))
+            {
+                head = File.ReadAllText(headFileName);
+                if (!head.Contains("ref:"))
+                    return "(no branch)";
+            }
+            else
+            {
+                return string.Empty;
+            }
+
+            if (!string.IsNullOrEmpty(head))
+            {
+                return head.Replace("ref:", "").Replace("refs/heads/", string.Empty).Trim();
+            }
+
+            return string.Empty;
+        }
+
+        public string GetSelectedBranch(string repositoryPath)
+        {
+            string head = GetSelectedBranchFast(repositoryPath);
+
+            if (string.IsNullOrEmpty(head))
+            {
+                int exitcode;
+                head = RunGitCmd("symbolic-ref HEAD", out exitcode);
+                if (exitcode == 1)
+                    return "(no branch)";
+            }
+
+            return head;
+        }
+
+        public string GetSelectedBranch()
+        {
+            return GetSelectedBranch(_workingdir);
+        }
+
+        public string GetRemoteBranch(string branch)
+        {
+            string remote = GetSetting(string.Format("branch.{0}.remote", branch));
+            string merge = GetSetting(string.Format("branch.{0}.merge", branch));
+            if (String.IsNullOrEmpty(remote) || String.IsNullOrEmpty(merge))
+                return "";
+            return remote + "/" + (merge.StartsWith("refs/heads/") ? merge.Substring(11) : merge);
+        }
+
+        public List<GitHead> GetRemoteHeads(string remote, bool tags, bool branches)
+        {
+            remote = FixPath(remote);
+
+            var tree = GetTreeFromRemoteHeands(remote, tags, branches);
+            return GetHeads(tree);
+        }
+
+        private string GetTreeFromRemoteHeands(string remote, bool tags, bool branches)
+        {
+            if (tags && branches)
+                return RunGitCmd("ls-remote --heads --tags \"" + remote + "\"");
+            if (tags)
+                return RunGitCmd("ls-remote --tags \"" + remote + "\"");
+            if (branches)
+                return RunGitCmd("ls-remote --heads \"" + remote + "\"");
+            return "";
+        }
+
+        public List<GitHead> GetHeads()
+        {
+            return GetHeads(true);
+        }
+
+        public List<GitHead> GetHeads(bool tags)
+        {
+            return GetHeads(tags, true);
+        }
+
+        public List<GitHead> GetHeads(bool tags, bool branches)
+        {
+            var tree = GetTree(tags, branches);
+            return GetHeads(tree);
+        }
+
+        private string GetTree(bool tags, bool branches)
+        {
+            if (tags && branches)
+                return RunGitCmd("show-ref --dereference");
+
+            if (tags)
+                return RunGitCmd("show-ref --tags");
+
+            if (branches)
+                return RunGitCmd("show-ref --dereference --heads");
+            return "";
+        }
+
+        private List<GitHead> GetHeads(string tree)
+        {
+            var itemsStrings = tree.Split('\n');
+
+            var heads = new List<GitHead>();
+
+            var remotes = GetRemotes(false);
+
+            foreach (var itemsString in itemsStrings)
+            {
+                if (itemsString == null || itemsString.Length <= 42) continue;
+
+                var guid = itemsString.Substring(0, 40);
+                var completeName = itemsString.Substring(41).Trim();
+                heads.Add(new GitHead(guid, completeName, GetRemoteName(completeName, remotes)));
+            }
+
+            return heads;
+        }
+
+        public static string GetRemoteName(string completeName, IEnumerable<string> remotes)
+        {
+            string trimmedName = completeName.StartsWith("refs/remotes/") ? completeName.Substring(13) : completeName;
+
+            foreach (string remote in remotes)
+            {
+                if (trimmedName.StartsWith(string.Concat(remote, "/")))
+                    return remote;
+            }
+
+            return string.Empty;
+        }
+
+        public IList<string> GetFiles(string filePattern)
+        {
+            // filter duplicates out of the result because options -c and -m may return 
+            // same files at times
+            return RunGitCmd("ls-files -z -o -m -c \"" + filePattern + "\"")
+                .Split(new[] { '\0', '\n' }, StringSplitOptions.RemoveEmptyEntries)
+                .Distinct()
+                .ToList();
+        }
+
+        public List<GitItem> GetFileChanges(string file)
+        {
+            file = FixPath(file);
+            var tree = RunGitCmd("whatchanged --all -- \"" + file + "\"");
+
+            var itemsStrings = tree.Split('\n');
+
+            var items = new List<GitItem>();
+
+            GitItem item = null;
+            foreach (var itemsString in itemsStrings)
+            {
+                if (itemsString.StartsWith("commit "))
+                {
+                    item = new GitItem { CommitGuid = itemsString.Substring(7).Trim() };
+
+                    items.Add(item);
+                }
+                else if (item == null)
+                {
+                    continue;
+                }
+                else if (itemsString.StartsWith("Author: "))
+                {
+                    item.Author = itemsString.Substring(7).Trim();
+                }
+                else if (itemsString.StartsWith("Date:   "))
+                {
+                    item.Date = itemsString.Substring(7).Trim();
+                }
+                else if (!itemsString.StartsWith(":") && !string.IsNullOrEmpty(itemsString))
+                {
+                    item.Name += itemsString.Trim() + Environment.NewLine;
+                }
+                else
+                {
+                    if (itemsString.Length > 32)
+                        item.Guid = itemsString.Substring(26, 7);
+                }
+            }
+
+            return items;
+        }
+
+        public string[] GetFullTree(string id)
+        {
+            string tree = this.RunCachableCmd(Settings.GitCommand, string.Format("ls-tree -z -r --name-only {0}", id));
+            return tree.Split(new char[] { '\0', '\n' });
+        }
+
+        public List<IGitItem> GetTree(string id)
+        {
+            var tree = this.RunCachableCmd(Settings.GitCommand, "ls-tree -z \"" + id + "\"");
+
+            var itemsStrings = tree.Split(new char[] { '\0', '\n' });
+
+            var items = new List<IGitItem>();
+
+            foreach (var itemsString in itemsStrings)
+            {
+                if (itemsString.Length <= 53)
+                    continue;
+
+                var item = GitItem.CreateGitItemFromString(itemsString);
+
+                items.Add(item);
+            }
+
+            return items;
+        }
+
+        public GitBlame Blame(string filename, string from)
+        {
+            from = FixPath(from);
+            filename = FixPath(filename);
+            string blameCommand = string.Format("blame --porcelain -M -w -l \"{0}\" -- \"{1}\"", from, filename);
+            var itemsStrings =
+                RunCmd(
+                    Settings.GitCommand,
+                    blameCommand
+                    )
+                    .Split('\n');
+
+            GitBlame blame = new GitBlame();
+
+            GitBlameHeader blameHeader = null;
+            GitBlameLine blameLine = null;
+
+            for (int i = 0; i < itemsStrings.GetLength(0); i++)
+            {
+                try
+                {
+                    string line = itemsStrings[i];
+
+                    //The contents of the actual line is output after the above header, prefixed by a TAB. This is to allow adding more header elements later.
+                    if (line.StartsWith("\t"))
+                        blameLine.LineText = line.Substring(1) //trim ONLY first tab
+                                                 .Trim(new char[] { '\r' }); //trim \r, this is a workaround for a \r\n bug
+                    else if (line.StartsWith("author-mail"))
+                        blameHeader.AuthorMail = line.Substring("author-mail".Length).Trim();
+                    else if (line.StartsWith("author-time"))
+                        blameHeader.AuthorTime = (new DateTime(1970, 1, 1, 0, 0, 0, DateTimeKind.Utc)).AddSeconds(int.Parse(line.Substring("author-time".Length).Trim()));
+                    else if (line.StartsWith("author-tz"))
+                        blameHeader.AuthorTimeZone = line.Substring("author-tz".Length).Trim();
+                    else if (line.StartsWith("author"))
+                    {
+                        blameHeader = new GitBlameHeader();
+                        blameHeader.CommitGuid = blameLine.CommitGuid;
+                        blameHeader.Author = line.Substring("author".Length).Trim();
+                        blame.Headers.Add(blameHeader);
+                    }
+                    else if (line.StartsWith("committer-mail"))
+                        blameHeader.CommitterMail = line.Substring("committer-mail".Length).Trim();
+                    else if (line.StartsWith("committer-time"))
+                        blameHeader.CommitterTime = (new DateTime(1970, 1, 1, 0, 0, 0, DateTimeKind.Utc)).AddSeconds(int.Parse(line.Substring("committer-time".Length).Trim()));
+                    else if (line.StartsWith("committer-tz"))
+                        blameHeader.CommitterTimeZone = line.Substring("committer-tz".Length).Trim();
+                    else if (line.StartsWith("committer"))
+                        blameHeader.Committer = line.Substring("committer".Length).Trim();
+                    else if (line.StartsWith("summary"))
+                        blameHeader.Summary = line.Substring("summary".Length).Trim();
+                    else if (line.StartsWith("filename"))
+                        blameHeader.FileName = line.Substring("filename".Length).Trim();
+                    else if (line.IndexOf(' ') == 40) //SHA1, create new line!
+                    {
+                        blameLine = new GitBlameLine();
+                        blameLine.CommitGuid = line.Substring(0, 40);
+                        blame.Lines.Add(blameLine);
+                    }
+                }
+                catch
+                {
+                    //Catch all parser errors, and ignore them all!
+                    //We should never get here...
+                    Settings.GitLog.Log("Error parsing output from command: " + blameCommand + "\n\nPlease report a bug!");
+                }
+            }
+
+
+            return blame;
+        }
+
+        public string GetFileRevisionText(string file, string revision)
+        {
+            return
+                this.RunCachableCmd(
+                    Settings.GitCommand,
+                    string.Format("show --encoding=" + Settings.Encoding.HeaderName + " {0}:\"{1}\"", revision, file.Replace('\\', '/')));
+        }
+
+        public string GetFileText(string id)
+        {
+            return this.RunCachableCmd(Settings.GitCommand, "cat-file blob \"" + id + "\"");
+        }
+
+        public static void StreamCopy(Stream input, Stream output)
+        {
+            int read;
+            var buffer = new byte[2048];
+            do
+            {
+                read = input.Read(buffer, 0, buffer.Length);
+                output.Write(buffer, 0, read);
+            } while (read > 0);
+        }
+
+        public Stream GetFileStream(string blob)
+        {
+            try
+            {
+                var newStream = new MemoryStream();
+
+                GitCommandHelpers.SetEnvironmentVariable();
+
+                Settings.GitLog.Log(Settings.GitCommand + " " + "cat-file blob " + blob);
+                //process used to execute external commands
+
+                var info = new ProcessStartInfo()
+                {
+                    UseShellExecute = false,
+                    ErrorDialog = false,
+                    RedirectStandardOutput = true,
+                    RedirectStandardInput = false,
+                    RedirectStandardError = false,
+                    CreateNoWindow = true,
+                    FileName = "\"" + Settings.GitCommand + "\"",
+                    Arguments = "cat-file blob " + blob,
+                    WorkingDirectory = _workingdir,
+                    WindowStyle = ProcessWindowStyle.Normal,
+                    LoadUserProfile = true
+                };
+
+                using (var process = Process.Start(info))
+                {
+                    StreamCopy(process.StandardOutput.BaseStream, newStream);
+                    newStream.Position = 0;
+
+                    process.WaitForExit();
+                    return newStream;
+                }
+            }
+            catch (Win32Exception ex)
+            {
+                Trace.WriteLine(ex);
+            }
+
+            return null;
+        }
+
+        public string RecodeString(string s)
+        {
+
+            Encoding logoutputEncoding = GetLogoutputEncoding();
+            if (logoutputEncoding != Settings.Encoding)
+                s = logoutputEncoding.GetString(Settings.Encoding.GetBytes(s));
+
+            return s;
+        }
+
+        public string GetPreviousCommitMessage(int numberBack)
+        {
+            //+"--encoding=" + Settings.Encoding.HeaderName doesn't work
+            return RecodeString(RunGitCmd("log -n 1 HEAD~" + numberBack + " --pretty=format:%s%n%n%b "));
+        }
+
+        public string MergeBranch(string branch)
+        {
+            return RunGitCmd(GitCommandHelpers.MergeBranchCmd(branch, true, false, false, null));
+        }
+
+        public string OpenWithDifftool(string filename)
+        {
+            return OpenWithDifftool(filename, null, null);
+        }
+
+        public string OpenWithDifftool(string filename, string revision1)
+        {
+            return OpenWithDifftool(filename, revision1, null);
+        }
+
+        public string OpenWithDifftool(string filename, string revision1, string revision2)
+        {
+            var output = "";
+            string args = revision2.Join(" ", revision1).Join(" ", "-- \"" + filename + "\"");
+            if (GitCommandHelpers.VersionInUse.GuiDiffToolExist)
+                RunCmdAsync(Settings.GitCommand,
+                            "difftool --gui --no-prompt " + args);
+            else
+                output = RunCmd(Settings.GitCommand,
+                                "difftool --no-prompt " + args);
+            return output;
+        }
+
+        public string RevParse(string revisionExpression)
+        {
+            string revparseCommand = string.Format("rev-parse \"{0}\"", revisionExpression);
+            int exitCode = 0;
+            string[] resultStrings = RunCmd(Settings.GitCommand, revparseCommand, out exitCode, "").Split('\n');
+            return exitCode == 0 ? resultStrings[0] : "";
+        }
+
+        public static string WorkingDirGitDir(string repositoryPath)
+        {
+            if (string.IsNullOrEmpty(repositoryPath))
+                return repositoryPath;
+            var candidatePath = GetGitDirectory(repositoryPath);
+            return Directory.Exists(candidatePath) ? candidatePath : repositoryPath;
+        }
+    }
 }