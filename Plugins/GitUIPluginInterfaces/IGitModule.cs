﻿using System;
using System.Collections.Generic;

namespace GitUIPluginInterfaces
{
    public interface IGitModule
    {
        IEnumerable<IGitSubmodule> GetSubmodules();

        string RunGit(string arguments);

        string RunGit(string arguments, out int exitCode);

        string RunBatchFile(string batchFile);

        string GitWorkingDir { get; }

        string GetGitDirectory();

<<<<<<< HEAD
        bool IsValidGitWorkingDir();
=======
        bool IsValidGitWorkingDir(string workingDir);
>>>>>>> 7a449cd2

        string GitCommand { get; }

        string GitVersion { get; }

        string GravatarCacheDir { get; }

        IList<string> GetSubmodulesLocalPathes();

        IGitModule GetISubmodule(string submoduleName);

        string[] GetRemotes(bool allowEmpty);

        string GetISetting(string setting);

        bool StartPageantForRemote(string remote);

        string RunCmd(string cmd, string arguments);

        string RunCmd(string cmd, string arguments, byte[] stdIn);

<<<<<<< HEAD
=======
        IEnumerable<string> RunGitCmdAsync(string arguments);

>>>>>>> 7a449cd2
        string GetSelectedBranch();

        bool IsBareRepository();
    }
}
<|MERGE_RESOLUTION|>--- conflicted
+++ resolved
@@ -1,55 +1,48 @@
-﻿using System;
-using System.Collections.Generic;
-
-namespace GitUIPluginInterfaces
-{
-    public interface IGitModule
-    {
-        IEnumerable<IGitSubmodule> GetSubmodules();
-
-        string RunGit(string arguments);
-
-        string RunGit(string arguments, out int exitCode);
-
-        string RunBatchFile(string batchFile);
-
-        string GitWorkingDir { get; }
-
-        string GetGitDirectory();
-
-<<<<<<< HEAD
-        bool IsValidGitWorkingDir();
-=======
-        bool IsValidGitWorkingDir(string workingDir);
->>>>>>> 7a449cd2
-
-        string GitCommand { get; }
-
-        string GitVersion { get; }
-
-        string GravatarCacheDir { get; }
-
-        IList<string> GetSubmodulesLocalPathes();
-
-        IGitModule GetISubmodule(string submoduleName);
-
-        string[] GetRemotes(bool allowEmpty);
-
-        string GetISetting(string setting);
-
-        bool StartPageantForRemote(string remote);
-
-        string RunCmd(string cmd, string arguments);
-
-        string RunCmd(string cmd, string arguments, byte[] stdIn);
-
-<<<<<<< HEAD
-=======
-        IEnumerable<string> RunGitCmdAsync(string arguments);
-
->>>>>>> 7a449cd2
-        string GetSelectedBranch();
-
-        bool IsBareRepository();
-    }
-}
+﻿using System;
+using System.Collections.Generic;
+
+namespace GitUIPluginInterfaces
+{
+    public interface IGitModule
+    {
+        IEnumerable<IGitSubmodule> GetSubmodules();
+
+        string RunGit(string arguments);
+
+        string RunGit(string arguments, out int exitCode);
+
+        string RunBatchFile(string batchFile);
+
+        string GitWorkingDir { get; }
+
+        string GetGitDirectory();
+
+        bool IsValidGitWorkingDir();
+
+        string GitCommand { get; }
+
+        string GitVersion { get; }
+
+        string GravatarCacheDir { get; }
+
+        IList<string> GetSubmodulesLocalPathes();
+
+        IGitModule GetISubmodule(string submoduleName);
+
+        string[] GetRemotes(bool allowEmpty);
+
+        string GetISetting(string setting);
+
+        bool StartPageantForRemote(string remote);
+
+        string RunCmd(string cmd, string arguments);
+
+        string RunCmd(string cmd, string arguments, byte[] stdIn);
+
+        IEnumerable<string> RunGitCmdAsync(string arguments);
+
+        string GetSelectedBranch();
+
+        bool IsBareRepository();
+    }
+}