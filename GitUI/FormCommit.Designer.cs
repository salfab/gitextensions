--- conflicted
+++ resolved
@@ -124,10 +124,8 @@
             this.openDiffMenuItem = new System.Windows.Forms.ToolStripMenuItem();
             this.toolStripSeparator16 = new System.Windows.Forms.ToolStripSeparator();
             this.copyFolderNameMenuItem = new System.Windows.Forms.ToolStripMenuItem();
-<<<<<<< HEAD
-=======
+            this.commitSubmoduleChanges = new System.Windows.Forms.ToolStripMenuItem();
             this.stashSubmoduleChangesToolStripMenuItem = new System.Windows.Forms.ToolStripMenuItem();
->>>>>>> 9191eef1
             this.UnstagedFileContext.SuspendLayout();
             ((System.ComponentModel.ISupportInitialize)(this.gitItemStatusBindingSource)).BeginInit();
             this.splitMain.Panel1.SuspendLayout();
@@ -892,11 +890,7 @@
             // commitSubmoduleChanges
             // 
             this.commitSubmoduleChanges.Name = "commitSubmoduleChanges";
-<<<<<<< HEAD
-            this.commitSubmoduleChanges.Size = new System.Drawing.Size(251, 24);
-=======
             this.commitSubmoduleChanges.Size = new System.Drawing.Size(228, 22);
->>>>>>> 9191eef1
             this.commitSubmoduleChanges.Text = "Commit submodule changes";
             this.commitSubmoduleChanges.Click += new System.EventHandler(this.commitSubmoduleChanges_Click);
             // 
@@ -918,11 +912,7 @@
             // toolStripSeparator13
             // 
             this.toolStripSeparator13.Name = "toolStripSeparator13";
-<<<<<<< HEAD
-            this.toolStripSeparator13.Size = new System.Drawing.Size(248, 6);
-=======
             this.toolStripSeparator13.Size = new System.Drawing.Size(225, 6);
->>>>>>> 9191eef1
             this.toolStripSeparator13.Tag = "1";
             // 
             // submoduleSummaryMenuItem
@@ -987,8 +977,6 @@
             this.copyFolderNameMenuItem.Text = "Copy folder name";
             this.copyFolderNameMenuItem.Click += new System.EventHandler(this.copyFolderNameMenuItem_Click);
             // 
-<<<<<<< HEAD
-=======
             // stashSubmoduleChangesToolStripMenuItem
             // 
             this.stashSubmoduleChangesToolStripMenuItem.Name = "stashSubmoduleChangesToolStripMenuItem";
@@ -996,7 +984,6 @@
             this.stashSubmoduleChangesToolStripMenuItem.Text = "Stash submodule changes";
             this.stashSubmoduleChangesToolStripMenuItem.Click += new System.EventHandler(this.stashSubmoduleChangesToolStripMenuItem_Click);
             // 
->>>>>>> 9191eef1
             // FormCommit
             // 
             this.AutoScaleDimensions = new System.Drawing.SizeF(7F, 15F);
