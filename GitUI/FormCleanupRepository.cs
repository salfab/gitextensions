--- conflicted
+++ resolved
@@ -1,57 +1,41 @@
-﻿using System;
-using System.Windows.Forms;
-using GitCommands;
-using ResourceManager.Translation;
-
-namespace GitUI
-{
-    public partial class FormCleanupRepository : GitExtensionsForm
-    {
-        private readonly TranslationString _reallyCleanupQuestion =
-            new TranslationString("Are you sure you want to cleanup the repository?");
-        private readonly TranslationString _reallyCleanupQuestionCaption = new TranslationString("Cleanup");
-
-
-        public FormCleanupRepository()
-        {
-            InitializeComponent(); Translate();
-            PreviewOutput.ReadOnly = true;
-        }
-
-        private void Preview_Click(object sender, EventArgs e)
-        {
-<<<<<<< HEAD
-            using (var form = new FormProcess(GitCommandHelpers.CleanUpCmd(true, RemoveDirectories.Checked, RemoveNonIgnored.Checked, RemoveIngnored.Checked)))
-            {
-                form.ShowDialog(this);
-                PreviewOutput.Text = form.OutputString.ToString();
-            }
-=======
-            var cleanUpCmd = GitCommandHelpers.CleanUpCmd(true, RemoveDirectories.Checked, RemoveNonIgnored.Checked, RemoveIngnored.Checked);
-            PreviewOutput.Text = FormProcess.ReadDialog(this, cleanUpCmd);
->>>>>>> 224ba4be
-        }
-
-        private void Cleanup_Click(object sender, EventArgs e)
-        {
-            if (MessageBox.Show(this, _reallyCleanupQuestion.Text, _reallyCleanupQuestionCaption.Text, MessageBoxButtons.YesNo, MessageBoxIcon.Question) == DialogResult.Yes)
-            {
-<<<<<<< HEAD
-                using (var form = new FormProcess(GitCommandHelpers.CleanUpCmd(false, RemoveDirectories.Checked, RemoveNonIgnored.Checked, RemoveIngnored.Checked)))
-                {
-                    form.ShowDialog(this);
-                    PreviewOutput.Text = form.OutputString.ToString();
-                }
-=======
-                var cleanUpCmd = GitCommandHelpers.CleanUpCmd(false, RemoveDirectories.Checked, RemoveNonIgnored.Checked, RemoveIngnored.Checked);
-                PreviewOutput.Text = FormProcess.ReadDialog(this, cleanUpCmd);
->>>>>>> 224ba4be
-            }
-        }
-
-        private void Cancel_Click(object sender, EventArgs e)
-        {
-            Close();
-        }
-    }
-}
+﻿using System;
+using System.Windows.Forms;
+using GitCommands;
+using ResourceManager.Translation;
+
+namespace GitUI
+{
+    public partial class FormCleanupRepository : GitExtensionsForm
+    {
+        private readonly TranslationString _reallyCleanupQuestion =
+            new TranslationString("Are you sure you want to cleanup the repository?");
+        private readonly TranslationString _reallyCleanupQuestionCaption = new TranslationString("Cleanup");
+
+
+        public FormCleanupRepository()
+        {
+            InitializeComponent(); Translate();
+            PreviewOutput.ReadOnly = true;
+        }
+
+        private void Preview_Click(object sender, EventArgs e)
+        {
+            var cleanUpCmd = GitCommandHelpers.CleanUpCmd(true, RemoveDirectories.Checked, RemoveNonIgnored.Checked, RemoveIngnored.Checked);
+            PreviewOutput.Text = FormProcess.ReadDialog(this, cleanUpCmd);
+        }
+
+        private void Cleanup_Click(object sender, EventArgs e)
+        {
+            if (MessageBox.Show(this, _reallyCleanupQuestion.Text, _reallyCleanupQuestionCaption.Text, MessageBoxButtons.YesNo, MessageBoxIcon.Question) == DialogResult.Yes)
+            {
+                var cleanUpCmd = GitCommandHelpers.CleanUpCmd(false, RemoveDirectories.Checked, RemoveNonIgnored.Checked, RemoveIngnored.Checked);
+                PreviewOutput.Text = FormProcess.ReadDialog(this, cleanUpCmd);
+            }
+        }
+
+        private void Cancel_Click(object sender, EventArgs e)
+        {
+            Close();
+        }
+    }
+}