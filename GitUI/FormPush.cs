--- conflicted
+++ resolved
@@ -19,11 +19,8 @@
         TranslationString selectTag = new TranslationString("You need to select a tag to push or select \"Push all tags\".");
         TranslationString cannotLoadPutty = new TranslationString("Cannot load SSH key. PuTTY is not configured properly.");
         TranslationString pushCaption = new TranslationString("Push");
-<<<<<<< HEAD
         TranslationString branchNewForRemote = new TranslationString("The branch you are about to push seems to be a new branch for the remote." + Environment.NewLine + "Are you sure you want to push this branch?");
-=======
         TranslationString pushToCaption = new TranslationString("Push to {0}");
->>>>>>> 502652f2
 
         public FormPush()
         {
