<?xml version="1.0" encoding="utf-8"?>
<root>
  <!-- 
    Microsoft ResX Schema 
    
    Version 2.0
    
    The primary goals of this format is to allow a simple XML format 
    that is mostly human readable. The generation and parsing of the 
    various data types are done through the TypeConverter classes 
    associated with the data types.
    
    Example:
    
    ... ado.net/XML headers & schema ...
    <resheader name="resmimetype">text/microsoft-resx</resheader>
    <resheader name="version">2.0</resheader>
    <resheader name="reader">System.Resources.ResXResourceReader, System.Windows.Forms, ...</resheader>
    <resheader name="writer">System.Resources.ResXResourceWriter, System.Windows.Forms, ...</resheader>
    <data name="Name1"><value>this is my long string</value><comment>this is a comment</comment></data>
    <data name="Color1" type="System.Drawing.Color, System.Drawing">Blue</data>
    <data name="Bitmap1" mimetype="application/x-microsoft.net.object.binary.base64">
        <value>[base64 mime encoded serialized .NET Framework object]</value>
    </data>
    <data name="Icon1" type="System.Drawing.Icon, System.Drawing" mimetype="application/x-microsoft.net.object.bytearray.base64">
        <value>[base64 mime encoded string representing a byte array form of the .NET Framework object]</value>
        <comment>This is a comment</comment>
    </data>
                
    There are any number of "resheader" rows that contain simple 
    name/value pairs.
    
    Each data row contains a name, and value. The row also contains a 
    type or mimetype. Type corresponds to a .NET class that support 
    text/value conversion through the TypeConverter architecture. 
    Classes that don't support this are serialized and stored with the 
    mimetype set.
    
    The mimetype is used for serialized objects, and tells the 
    ResXResourceReader how to depersist the object. This is currently not 
    extensible. For a given mimetype the value must be set accordingly:
    
    Note - application/x-microsoft.net.object.binary.base64 is the format 
    that the ResXResourceWriter will generate, however the reader can 
    read any of the formats listed below.
    
    mimetype: application/x-microsoft.net.object.binary.base64
    value   : The object must be serialized with 
            : System.Runtime.Serialization.Formatters.Binary.BinaryFormatter
            : and then encoded with base64 encoding.
    
    mimetype: application/x-microsoft.net.object.soap.base64
    value   : The object must be serialized with 
            : System.Runtime.Serialization.Formatters.Soap.SoapFormatter
            : and then encoded with base64 encoding.

    mimetype: application/x-microsoft.net.object.bytearray.base64
    value   : The object must be serialized into a byte array 
            : using a System.ComponentModel.TypeConverter
            : and then encoded with base64 encoding.
    -->
  <xsd:schema id="root" xmlns="" xmlns:xsd="http://www.w3.org/2001/XMLSchema" xmlns:msdata="urn:schemas-microsoft-com:xml-msdata">
    <xsd:import namespace="http://www.w3.org/XML/1998/namespace" />
    <xsd:element name="root" msdata:IsDataSet="true">
      <xsd:complexType>
        <xsd:choice maxOccurs="unbounded">
          <xsd:element name="metadata">
            <xsd:complexType>
              <xsd:sequence>
                <xsd:element name="value" type="xsd:string" minOccurs="0" />
              </xsd:sequence>
              <xsd:attribute name="name" use="required" type="xsd:string" />
              <xsd:attribute name="type" type="xsd:string" />
              <xsd:attribute name="mimetype" type="xsd:string" />
              <xsd:attribute ref="xml:space" />
            </xsd:complexType>
          </xsd:element>
          <xsd:element name="assembly">
            <xsd:complexType>
              <xsd:attribute name="alias" type="xsd:string" />
              <xsd:attribute name="name" type="xsd:string" />
            </xsd:complexType>
          </xsd:element>
          <xsd:element name="data">
            <xsd:complexType>
              <xsd:sequence>
                <xsd:element name="value" type="xsd:string" minOccurs="0" msdata:Ordinal="1" />
                <xsd:element name="comment" type="xsd:string" minOccurs="0" msdata:Ordinal="2" />
              </xsd:sequence>
              <xsd:attribute name="name" type="xsd:string" use="required" msdata:Ordinal="1" />
              <xsd:attribute name="type" type="xsd:string" msdata:Ordinal="3" />
              <xsd:attribute name="mimetype" type="xsd:string" msdata:Ordinal="4" />
              <xsd:attribute ref="xml:space" />
            </xsd:complexType>
          </xsd:element>
          <xsd:element name="resheader">
            <xsd:complexType>
              <xsd:sequence>
                <xsd:element name="value" type="xsd:string" minOccurs="0" msdata:Ordinal="1" />
              </xsd:sequence>
              <xsd:attribute name="name" type="xsd:string" use="required" />
            </xsd:complexType>
          </xsd:element>
        </xsd:choice>
      </xsd:complexType>
    </xsd:element>
  </xsd:schema>
  <resheader name="resmimetype">
    <value>text/microsoft-resx</value>
  </resheader>
  <resheader name="version">
    <value>2.0</value>
  </resheader>
  <resheader name="reader">
    <value>System.Resources.ResXResourceReader, System.Windows.Forms, Version=2.0.0.0, Culture=neutral, PublicKeyToken=b77a5c561934e089</value>
  </resheader>
  <resheader name="writer">
    <value>System.Resources.ResXResourceWriter, System.Windows.Forms, Version=2.0.0.0, Culture=neutral, PublicKeyToken=b77a5c561934e089</value>
  </resheader>
  <data name="&gt;&gt;Diff.Parent" xml:space="preserve">
    <value>tabControl1</value>
  </data>
  <data name="&gt;&gt;ToolStrip.ZOrder" xml:space="preserve">
    <value>0</value>
  </data>
  <data name="&gt;&gt;splitContainer1.Parent" xml:space="preserve">
    <value>Diff</value>
  </data>
  <assembly alias="System.Drawing" name="System.Drawing, Version=2.0.0.0, Culture=neutral, PublicKeyToken=b03f5f7f11d50a3a" />
  <data name="stashToolStripMenuItem.Size" type="System.Drawing.Size, System.Drawing">
    <value>227, 22</value>
  </data>
  <assembly alias="System.Windows.Forms" name="System.Windows.Forms, Version=2.0.0.0, Culture=neutral, PublicKeyToken=b77a5c561934e089" />
  <data name="commitToolStripMenuItem.ShortcutKeys" type="System.Windows.Forms.Keys, System.Windows.Forms">
    <value>Ctrl+Right</value>
  </data>
  <data name="&gt;&gt;splitContainer3.Panel2.Name" xml:space="preserve">
    <value>splitContainer3.Panel2</value>
  </data>
  <data name="deleteBranchToolStripMenuItem.Size" type="System.Drawing.Size, System.Drawing">
    <value>227, 22</value>
  </data>
  <data name="&gt;&gt;toolStripSeparator1.Name" xml:space="preserve">
    <value>toolStripSeparator1</value>
  </data>
  <data name="&gt;&gt;editmailmapToolStripMenuItem.Type" xml:space="preserve">
    <value>System.Windows.Forms.ToolStripMenuItem, System.Windows.Forms, Version=2.0.0.0, Culture=neutral, PublicKeyToken=b77a5c561934e089</value>
  </data>
  <data name="cleanupToolStripMenuItem.Text" xml:space="preserve">
    <value>Cleanup</value>
  </data>
  <data name="toolStripSeparator14.Size" type="System.Drawing.Size, System.Drawing">
    <value>297, 6</value>
  </data>
  <data name="synchronizeAlSubmodulesRecursiveToolStripMenuItem.Text" xml:space="preserve">
    <value>Synchronize al submodules recursive</value>
  </data>
  <data name="&gt;&gt;toolStripSeparator12.Type" xml:space="preserve">
    <value>System.Windows.Forms.ToolStripSeparator, System.Windows.Forms, Version=2.0.0.0, Culture=neutral, PublicKeyToken=b77a5c561934e089</value>
  </data>
  <data name="toolStripSeparator10.Size" type="System.Drawing.Size, System.Drawing">
    <value>297, 6</value>
  </data>
  <data name="&gt;&gt;editgitignoreToolStripMenuItem1.Name" xml:space="preserve">
    <value>editgitignoreToolStripMenuItem1</value>
  </data>
  <data name="formatPatchToolStripMenuItem.Text" xml:space="preserve">
    <value>Format patch</value>
  </data>
  <data name="&gt;&gt;Diff.Type" xml:space="preserve">
    <value>System.Windows.Forms.TabPage, System.Windows.Forms, Version=2.0.0.0, Culture=neutral, PublicKeyToken=b77a5c561934e089</value>
  </data>
  <data name="&gt;&gt;synchronizeAlSubmodulesRecursiveToolStripMenuItem.Type" xml:space="preserve">
    <value>System.Windows.Forms.ToolStripMenuItem, System.Windows.Forms, Version=2.0.0.0, Culture=neutral, PublicKeyToken=b77a5c561934e089</value>
  </data>
  <data name="&gt;&gt;saveToolStripMenuItem.Name" xml:space="preserve">
    <value>saveToolStripMenuItem</value>
  </data>
  <data name="&gt;&gt;commitToolStripMenuItem.Type" xml:space="preserve">
    <value>System.Windows.Forms.ToolStripMenuItem, System.Windows.Forms, Version=2.0.0.0, Culture=neutral, PublicKeyToken=b77a5c561934e089</value>
  </data>
  <data name="openWithDifftoolToolStripMenuItem.Size" type="System.Drawing.Size, System.Drawing">
    <value>190, 22</value>
  </data>
  <data name="pullToolStripMenuItem.Size" type="System.Drawing.Size, System.Drawing">
    <value>227, 22</value>
  </data>
  <data name="deleteBranchToolStripMenuItem.Text" xml:space="preserve">
    <value>Delete branch</value>
  </data>
  <data name="&gt;&gt;ToolStrip.Parent" xml:space="preserve">
    <value>splitContainer2.Panel1</value>
  </data>
  <data name="&gt;&gt;DiffText.Parent" xml:space="preserve">
    <value>splitContainer1.Panel2</value>
  </data>
  <data name="RevisionGrid.Location" type="System.Drawing.Point, System.Drawing">
    <value>0, 0</value>
  </data>
  <data name="ToolStrip.Size" type="System.Drawing.Size, System.Drawing">
    <value>796, 25</value>
  </data>
  <data name="FileText.Location" type="System.Drawing.Point, System.Drawing">
    <value>0, 0</value>
  </data>
  <data name="&gt;&gt;fileToolStripMenuItem.Name" xml:space="preserve">
    <value>fileToolStripMenuItem</value>
  </data>
  <data name="&gt;&gt;cleanupToolStripMenuItem.Name" xml:space="preserve">
    <value>cleanupToolStripMenuItem</value>
  </data>
  <data name="startAuthenticationAgentToolStripMenuItem.Text" xml:space="preserve">
    <value>Start authentication agent</value>
  </data>
  <data name="&gt;&gt;deleteBranchToolStripMenuItem.Name" xml:space="preserve">
    <value>deleteBranchToolStripMenuItem</value>
  </data>
  <data name="applyPatchToolStripMenuItem.Text" xml:space="preserve">
    <value>Apply patch</value>
  </data>
  <data name="&gt;&gt;changelogToolStripMenuItem.Name" xml:space="preserve">
    <value>changelogToolStripMenuItem</value>
  </data>
  <data name="menuStrip1.Size" type="System.Drawing.Size, System.Drawing">
    <value>796, 24</value>
  </data>
  <data name="toolStripSplitStash.Size" type="System.Drawing.Size, System.Drawing">
    <value>32, 22</value>
  </data>
  <data name="checkoutToolStripMenuItem.Size" type="System.Drawing.Size, System.Drawing">
    <value>227, 22</value>
  </data>
  <data name="pullToolStripMenuItem.Text" xml:space="preserve">
    <value>Pull</value>
  </data>
  <data name="&gt;&gt;mergeBranchToolStripMenuItem.Type" xml:space="preserve">
    <value>System.Windows.Forms.ToolStripMenuItem, System.Windows.Forms, Version=2.0.0.0, Culture=neutral, PublicKeyToken=b77a5c561934e089</value>
  </data>
  <data name="&gt;&gt;GitBash.Name" xml:space="preserve">
    <value>GitBash</value>
  </data>
  <data name="FileText.Size" type="System.Drawing.Size, System.Drawing">
    <value>565, 254</value>
  </data>
  <data name="&gt;&gt;toolStripSeparator8.Name" xml:space="preserve">
    <value>toolStripSeparator8</value>
  </data>
  <data name="&gt;&gt;toolStripButtonPush.Name" xml:space="preserve">
    <value>toolStripButtonPush</value>
  </data>
  <data name="GitTree.Size" type="System.Drawing.Size, System.Drawing">
    <value>213, 254</value>
  </data>
  <data name="toolStripButton1.Image" type="System.Drawing.Bitmap, System.Drawing" mimetype="application/x-microsoft.net.object.bytearray.base64">
    <value>
        iVBORw0KGgoAAAANSUhEUgAAABAAAAAQCAYAAAAf8/9hAAAAAXNSR0IArs4c6QAAAARnQU1BAACxjwv8
        YQUAAAAgY0hSTQAAeiYAAICEAAD6AAAAgOgAAHUwAADqYAAAOpgAABdwnLpRPAAAAfxJREFUOE+NkktI
        G1EYhSdZuKmrogsFETctGAziSm0XChJdFEHxMbqQSjRNSlWoD4gtITEmSAj4gOIrYLMoNDWgiI9F6Tq0
        FcUEpRKCC0MXEgQFBaXkdM6QjE6i4oVD7v3Pd84Mk6sRMlbrt9Ic7ROtSYCmRdAKVbKdFEKCBsHkRXJh
        ue3gOjOjnNs3y0ydW+VwR97gS8KDDSzK4p4zemTuLGhb1701/niBwNkkAvDiM+zwwSqLe87okSGrKuFr
        s/3r6SSW/tkxdzWI2QxxRo8MWWaUkuZV3cD4Xg/8l2OYOe/D9Pm7LBl/vgRFhiwzSkHLii7kO3Zg+nQA
        nkRvlhhMLzJkmVEKXq0VXPtPXHDFu+WnpOWMd8n724uMP+EGM6oC318HbDFRBWeGP8RaYTsSsRi3Sx/y
        2YVS0BR8vjsTHcHHqIjBP42qkvSBc4oMWWaUAsOn4jHbry44D43oDzegL2xQlfBM0SNDlpmbvzJPKBC3
        9Jg6GMJQuAnm7VqYtmvkEv5SnNEjQ1aQMrfvQk6tt8jx+nslvPvvYd0TYfldp3xM7jmjR4asFL65B6mm
        3Gpn4QTbR0MdcO2Y4YpYMB4xw71jkWf0yEh87l3XWZMy9BXD+b6GueKodO9591E/XxLjTPL1KYbsvYuv
        9lRSiaTSlLjnLOu1Hyp6lPcftiDAj9m4maMAAAAASUVORK5CYII=
</value>
  </data>
  <data name="&gt;&gt;toolStripButtonPush.Type" xml:space="preserve">
    <value>System.Windows.Forms.ToolStripButton, System.Windows.Forms, Version=2.0.0.0, Culture=neutral, PublicKeyToken=b77a5c561934e089</value>
  </data>
  <data name="tabControl1.Dock" type="System.Windows.Forms.DockStyle, System.Windows.Forms">
    <value>Fill</value>
  </data>
  <data name="syncronizeAllSubmodulesToolStripMenuItem.Text" xml:space="preserve">
    <value>Synchronize all submodules</value>
  </data>
  <data name="CurrentBranch.Text" xml:space="preserve">
    <value>Branch</value>
  </data>
  <data name="toolStripButton1.ImageTransparentColor" type="System.Drawing.Color, System.Drawing">
    <value>Magenta</value>
  </data>
  <data name="toolStripSeparator5.Size" type="System.Drawing.Size, System.Drawing">
    <value>6, 25</value>
  </data>
  <assembly alias="mscorlib" name="mscorlib, Version=2.0.0.0, Culture=neutral, PublicKeyToken=b77a5c561934e089" />
  <data name="RevisionGrid.TabIndex" type="System.Int32, mscorlib">
    <value>0</value>
  </data>
  <data name="&gt;&gt;checkoutToolStripMenuItem.Type" xml:space="preserve">
    <value>System.Windows.Forms.ToolStripMenuItem, System.Windows.Forms, Version=2.0.0.0, Culture=neutral, PublicKeyToken=b77a5c561934e089</value>
  </data>
  <data name="&gt;&gt;closeToolStripMenuItem.Name" xml:space="preserve">
    <value>closeToolStripMenuItem</value>
  </data>
  <data name="GitTree.TabIndex" type="System.Int32, mscorlib">
    <value>0</value>
  </data>
  <data name="&gt;&gt;initializeAllSubmodulesToolStripMenuItem.Name" xml:space="preserve">
    <value>initializeAllSubmodulesToolStripMenuItem</value>
  </data>
  <data name="&gt;&gt;splitContainer4.Panel1.ZOrder" xml:space="preserve">
    <value>0</value>
  </data>
  <data name="$this.AutoScaleDimensions" type="System.Drawing.SizeF, System.Drawing">
    <value>6, 13</value>
  </data>
  <data name="commitToolStripMenuItem.Text" xml:space="preserve">
    <value>Commit</value>
  </data>
  <data name="&gt;&gt;tabControl1.Type" xml:space="preserve">
    <value>System.Windows.Forms.TabControl, System.Windows.Forms, Version=2.0.0.0, Culture=neutral, PublicKeyToken=b77a5c561934e089</value>
  </data>
  <data name="toolStripButtonPush.Text" xml:space="preserve">
    <value>Push</value>
  </data>
  <data name="closeToolStripMenuItem.Size" type="System.Drawing.Size, System.Drawing">
    <value>202, 22</value>
  </data>
  <data name="gitGUIToolStripMenuItem.Text" xml:space="preserve">
    <value>Git GUI</value>
  </data>
  <data name="toolStripSeparator12.Size" type="System.Drawing.Size, System.Drawing">
    <value>199, 6</value>
  </data>
  <data name="toolStripSeparator15.Size" type="System.Drawing.Size, System.Drawing">
    <value>132, 6</value>
  </data>
  <data name="&gt;&gt;GitTree.Parent" xml:space="preserve">
    <value>splitContainer4.Panel1</value>
  </data>
  <data name="&gt;&gt;menuStrip1.Type" xml:space="preserve">
    <value>System.Windows.Forms.MenuStrip, System.Windows.Forms, Version=2.0.0.0, Culture=neutral, PublicKeyToken=b77a5c561934e089</value>
  </data>
  <data name="tabControl1.TabIndex" type="System.Int32, mscorlib">
    <value>0</value>
  </data>
  <data name="&gt;&gt;generateOrImportKeyToolStripMenuItem.Type" xml:space="preserve">
    <value>System.Windows.Forms.ToolStripMenuItem, System.Windows.Forms, Version=2.0.0.0, Culture=neutral, PublicKeyToken=b77a5c561934e089</value>
  </data>
  <data name="&gt;&gt;splitContainer4.Panel1.Parent" xml:space="preserve">
    <value>splitContainer4</value>
  </data>
  <data name="remotesToolStripMenuItem.Text" xml:space="preserve">
    <value>Remotes</value>
  </data>
  <data name="RefreshButton.Image" type="System.Drawing.Bitmap, System.Drawing" mimetype="application/x-microsoft.net.object.bytearray.base64">
    <value>
        iVBORw0KGgoAAAANSUhEUgAAABAAAAAQCAYAAAAf8/9hAAAAAXNSR0IArs4c6QAAAARnQU1BAACxjwv8
        YQUAAAAgY0hSTQAAeiYAAICEAAD6AAAAgOgAAHUwAADqYAAAOpgAABdwnLpRPAAAAilJREFUOE+dk91P
        kmEYh/2LOqg2V5vNrZz5hbpYbTpdpRZOsgOXTW0oIiq+Im+MDwlEMszPpimhAsICpsMv0lxaMVsdeGZ1
        Vgfalb5nCGuu5/B9fu/1e+5duzMyznCmtyc5+nPEGaLpI/UT9xEDwr8BP34fEPy6gBjTofRUU/ayhBvO
        AoosOShGb3N3qBzR25sesvczgTUuook0YVzR4Xhnwrlpxnb8zbTaiyHWRVe0DblZhnHWkAz5/usAy3of
        fTEt7m07/RsGnsWNmNf0iCvdCEsatFEVrW+bKNTnopvsSgb49+ZQhR7xfKsfR9yEfrmTmpFKsjsvcVl1
        kQuN5ygW88gXclAPq1JHECId6CJtUmNPVEOZTY7JJyYFi9T5NDoa0s9fPVaB3FFIsfm61GQPWlOCphkj
        h0eHhL8ECSUCLH704f8wx/z7N2T4d+ZZ2Pbi3fTg2Zjh9eqU5Nz3zZMCGo27KXfJpbJcIRuZkJv+VcO7
        TjqWW5IuXTG7pLJvqfPYSjeNsw95MFCbCpj45EZ7/LM6/JjKCTm3XsgotedRN1mFENFISnVL7dy0ljAU
        ciUDpj6PoYk2MbLjlJQOblmTlLaHmyWlVe4KlLZa9g/2TwF2x3my2MDgpkVSalk38HSlB2FZizrYjPJV
        DaXGAuqsCjYS6+nnd63aqZ++h2L8DteELK5oMslsOc/V1iwUlmpcAWdq8+kVOlmcqoHK/9++E41D4cEz
        Af4CIbWLxz0wWegAAAAASUVORK5CYII=
</value>
  </data>
  <data name="settingsToolStripMenuItem1.Text" xml:space="preserve">
    <value>Settings</value>
  </data>
  <data name="&gt;&gt;gitcommandLogToolStripMenuItem.Type" xml:space="preserve">
    <value>System.Windows.Forms.ToolStripMenuItem, System.Windows.Forms, Version=2.0.0.0, Culture=neutral, PublicKeyToken=b77a5c561934e089</value>
  </data>
  <data name="toolStripSeparator9.Size" type="System.Drawing.Size, System.Drawing">
    <value>148, 6</value>
  </data>
  <data name="&gt;&gt;startAuthenticationAgentToolStripMenuItem.Type" xml:space="preserve">
    <value>System.Windows.Forms.ToolStripMenuItem, System.Windows.Forms, Version=2.0.0.0, Culture=neutral, PublicKeyToken=b77a5c561934e089</value>
  </data>
  <data name="&gt;&gt;branchToolStripMenuItem.Type" xml:space="preserve">
    <value>System.Windows.Forms.ToolStripMenuItem, System.Windows.Forms, Version=2.0.0.0, Culture=neutral, PublicKeyToken=b77a5c561934e089</value>
  </data>
  <data name="toolStripSeparator3.Size" type="System.Drawing.Size, System.Drawing">
    <value>188, 6</value>
  </data>
  <data name="toolStripSeparator1.Size" type="System.Drawing.Size, System.Drawing">
    <value>6, 25</value>
  </data>
  <data name="&gt;&gt;ToolStrip.Name" xml:space="preserve">
    <value>ToolStrip</value>
  </data>
  <data name="commandsToolStripMenuItem.Size" type="System.Drawing.Size, System.Drawing">
    <value>84, 20</value>
  </data>
  <data name="&gt;&gt;toolStripSeparator5.Name" xml:space="preserve">
    <value>toolStripSeparator5</value>
  </data>
  <data name="&gt;&gt;Tree.Parent" xml:space="preserve">
    <value>tabControl1</value>
  </data>
  <data name="compressGitDatabaseToolStripMenuItem.Size" type="System.Drawing.Size, System.Drawing">
    <value>220, 22</value>
  </data>
  <data name="&gt;&gt;CurrentBranch.Type" xml:space="preserve">
    <value>System.Windows.Forms.ToolStripButton, System.Windows.Forms, Version=2.0.0.0, Culture=neutral, PublicKeyToken=b77a5c561934e089</value>
  </data>
  <data name="&gt;&gt;openSubmoduleToolStripMenuItem.Type" xml:space="preserve">
    <value>System.Windows.Forms.ToolStripMenuItem, System.Windows.Forms, Version=2.0.0.0, Culture=neutral, PublicKeyToken=b77a5c561934e089</value>
  </data>
  <data name="&gt;&gt;splitContainer1.Panel2.Parent" xml:space="preserve">
    <value>splitContainer1</value>
  </data>
  <data name="&gt;&gt;compressGitDatabaseToolStripMenuItem.Name" xml:space="preserve">
    <value>compressGitDatabaseToolStripMenuItem</value>
  </data>
  <data name="toolStripSeparator7.Size" type="System.Drawing.Size, System.Drawing">
    <value>188, 6</value>
  </data>
  <data name="&gt;&gt;menuStrip1.ZOrder" xml:space="preserve">
    <value>3</value>
  </data>
  <data name="toolStripButton1.Size" type="System.Drawing.Size, System.Drawing">
    <value>72, 22</value>
  </data>
  <data name="aboutToolStripMenuItem.Text" xml:space="preserve">
    <value>About</value>
  </data>
  <data name="&gt;&gt;settingsToolStripMenuItem2.Type" xml:space="preserve">
    <value>System.Windows.Forms.ToolStripMenuItem, System.Windows.Forms, Version=2.0.0.0, Culture=neutral, PublicKeyToken=b77a5c561934e089</value>
  </data>
  <data name="&gt;&gt;gitBashToolStripMenuItem.Type" xml:space="preserve">
    <value>System.Windows.Forms.ToolStripMenuItem, System.Windows.Forms, Version=2.0.0.0, Culture=neutral, PublicKeyToken=b77a5c561934e089</value>
  </data>
  <data name="&gt;&gt;DiffFiles.Name" xml:space="preserve">
    <value>DiffFiles</value>
  </data>
  <data name="&gt;&gt;checkoutToolStripMenuItem.Name" xml:space="preserve">
    <value>checkoutToolStripMenuItem</value>
  </data>
  <data name="splitContainer1.Dock" type="System.Windows.Forms.DockStyle, System.Windows.Forms">
    <value>Fill</value>
  </data>
  <data name="&gt;&gt;splitContainer2.Panel2.Name" xml:space="preserve">
    <value>splitContainer2.Panel2</value>
  </data>
  <data name="&gt;&gt;TreeContextMenu.Type" xml:space="preserve">
    <value>System.Windows.Forms.ContextMenuStrip, System.Windows.Forms, Version=2.0.0.0, Culture=neutral, PublicKeyToken=b77a5c561934e089</value>
  </data>
  <data name="&gt;&gt;DiffContextMenu.Name" xml:space="preserve">
    <value>DiffContextMenu</value>
  </data>
  <data name="&gt;&gt;Diff.ZOrder" xml:space="preserve">
    <value>2</value>
  </data>
  <data name="&gt;&gt;branchToolStripMenuItem.Name" xml:space="preserve">
    <value>branchToolStripMenuItem</value>
  </data>
  <data name="GitBash.Image" type="System.Drawing.Bitmap, System.Drawing" mimetype="application/x-microsoft.net.object.bytearray.base64">
    <value>
        iVBORw0KGgoAAAANSUhEUgAAABAAAAAQCAYAAAAf8/9hAAAAAXNSR0IArs4c6QAAAARnQU1BAACxjwv8
        YQUAAAAgY0hSTQAAeiYAAICEAAD6AAAAgOgAAHUwAADqYAAAOpgAABdwnLpRPAAAAKtJREFUOE9jNJt3
        bRojA2MmA4ngP8P/6aeStLIYzOdd/3/h////234Sj0HqQfrAdoIYi1/8/195jXgMUo9iwJon//+3XyQe
        g9TDDYibsxfMIRWD9IG9sHr16v9fvnz5/+zZM6IxSD1IH9iALVu2AIOEdADSh2JA45GX/2GYGOMIGgBS
        gAuDLCBoACFXEDSA/i4g5GR0eRQv4HMuPjlwNG7atMmXXExiBsauHAABpMzHE8j8oAAAAABJRU5ErkJg
        gg==
</value>
  </data>
  <data name="splitContainer2.TabIndex" type="System.Int32, mscorlib">
    <value>2</value>
  </data>
  <data name="pushToolStripMenuItem.ShortcutKeys" type="System.Windows.Forms.Keys, System.Windows.Forms">
    <value>Ctrl+Up</value>
  </data>
  <data name="ToolStrip.TabIndex" type="System.Int32, mscorlib">
    <value>4</value>
  </data>
  <data name="CurrentBranch.Size" type="System.Drawing.Size, System.Drawing">
    <value>67, 22</value>
  </data>
  <data name="Workingdir.Text" xml:space="preserve">
    <value>WorkingDir</value>
  </data>
  <data name="branchToolStripMenuItem.Size" type="System.Drawing.Size, System.Drawing">
    <value>227, 22</value>
  </data>
  <data name="&gt;&gt;gitToolStripMenuItem.Name" xml:space="preserve">
    <value>gitToolStripMenuItem</value>
  </data>
  <data name="&gt;&gt;tabControl1.ZOrder" xml:space="preserve">
    <value>0</value>
  </data>
  <data name="&gt;&gt;Tree.Name" xml:space="preserve">
    <value>Tree</value>
  </data>
  <data name="mergeBranchToolStripMenuItem.Text" xml:space="preserve">
    <value>Merge branches</value>
  </data>
  <data name="toolStripSeparator11.Size" type="System.Drawing.Size, System.Drawing">
    <value>57, 6</value>
  </data>
  <data name="Workingdir.Image" type="System.Drawing.Bitmap, System.Drawing" mimetype="application/x-microsoft.net.object.bytearray.base64">
    <value>
        iVBORw0KGgoAAAANSUhEUgAAABAAAAAQCAYAAAAf8/9hAAAAAXNSR0IArs4c6QAAAARnQU1BAACxjwv8
        YQUAAAAgY0hSTQAAeiYAAICEAAD6AAAAgOgAAHUwAADqYAAAOpgAABdwnLpRPAAAAM9JREFUOE9jYKAG
        uLRCYdrlVYr/ScEgPXC7sWn8cin6////63Dg02DLUAz4//80kmKIgv8/6rDj/8uxGbDy///fDRD8fz5R
        3kFzwaL//7+UQfCPxv///00DGgQUw4oPYnHB75n//7/OIg4D1WKGwae+//8fxxCHgWoxDXjd8v/PdX+i
        8H+gWkwDnlT9/3LekSj8H6gWw4Cfdwv/vz5mRhQGqcV0wasZ/79czyIK/weqRTFg11TxJaQkY5BakB7k
        bMQN5CgBsS6RGKQWpGcQAAD2YAI+EGdu+gAAAABJRU5ErkJggg==
</value>
  </data>
  <data name="&gt;&gt;splitContainer2.Panel1.ZOrder" xml:space="preserve">
    <value>0</value>
  </data>
  <data name="&gt;&gt;toolStripSeparator6.Name" xml:space="preserve">
    <value>toolStripSeparator6</value>
  </data>
  <data name="tagToolStripMenuItem.Text" xml:space="preserve">
    <value>Create tag</value>
  </data>
  <data name="&gt;&gt;toolStripSplitStash.Type" xml:space="preserve">
    <value>System.Windows.Forms.ToolStripSplitButton, System.Windows.Forms, Version=2.0.0.0, Culture=neutral, PublicKeyToken=b77a5c561934e089</value>
  </data>
  <data name="splitContainer2.SplitterDistance" type="System.Int32, mscorlib">
    <value>25</value>
  </data>
  <data name="splitContainer3.Orientation" type="System.Windows.Forms.Orientation, System.Windows.Forms">
    <value>Horizontal</value>
  </data>
  <data name="Workingdir.ImageTransparentColor" type="System.Drawing.Color, System.Drawing">
    <value>Magenta</value>
  </data>
  <data name="&gt;&gt;toolStripSeparator11.Type" xml:space="preserve">
    <value>System.Windows.Forms.ToolStripSeparator, System.Windows.Forms, Version=2.0.0.0, Culture=neutral, PublicKeyToken=b77a5c561934e089</value>
  </data>
  <data name="cloneToolStripMenuItem.Text" xml:space="preserve">
    <value>Clone repository</value>
  </data>
  <data name="&gt;&gt;editmailmapToolStripMenuItem.Name" xml:space="preserve">
    <value>editmailmapToolStripMenuItem</value>
  </data>
  <data name="fileToolStripMenuItem.Size" type="System.Drawing.Size, System.Drawing">
    <value>40, 20</value>
  </data>
  <data name="stashChangesToolStripMenuItem.ToolTipText" xml:space="preserve">
    <value>Stash changes</value>
  </data>
  <data name="CommitInfo.Size" type="System.Drawing.Size, System.Drawing">
    <value>788, 261</value>
  </data>
  <data name="&gt;&gt;initNewRepositoryToolStripMenuItem.Type" xml:space="preserve">
    <value>System.Windows.Forms.ToolStripMenuItem, System.Windows.Forms, Version=2.0.0.0, Culture=neutral, PublicKeyToken=b77a5c561934e089</value>
  </data>
  <data name="DiffFiles.Size" type="System.Drawing.Size, System.Drawing">
    <value>217, 260</value>
  </data>
  <data name="&gt;&gt;toolStripSeparator13.Type" xml:space="preserve">
    <value>System.Windows.Forms.ToolStripSeparator, System.Windows.Forms, Version=2.0.0.0, Culture=neutral, PublicKeyToken=b77a5c561934e089</value>
  </data>
  <data name="&gt;&gt;CommitInfo.Parent" xml:space="preserve">
    <value>tabControl1</value>
  </data>
  <data name="checkoutBranchToolStripMenuItem.Size" type="System.Drawing.Size, System.Drawing">
    <value>227, 22</value>
  </data>
  <data name="&gt;&gt;splitContainer3.Parent" xml:space="preserve">
    <value>splitContainer2.Panel2</value>
  </data>
  <data name="&gt;&gt;updateAllSubmodulesToolStripMenuItem.Name" xml:space="preserve">
    <value>updateAllSubmodulesToolStripMenuItem</value>
  </data>
  <data name="&gt;&gt;initializeAllSubmodulesRecursiveToolStripMenuItem.Name" xml:space="preserve">
    <value>initializeAllSubmodulesRecursiveToolStripMenuItem</value>
  </data>
  <data name="&gt;&gt;generateOrImportKeyToolStripMenuItem.Name" xml:space="preserve">
    <value>generateOrImportKeyToolStripMenuItem</value>
  </data>
  <data name="&gt;&gt;DiffFiles.Type" xml:space="preserve">
    <value>GitUI.FileStatusList, GitUI, Version=1.0.0.0, Culture=neutral, PublicKeyToken=null</value>
  </data>
  <data name="&gt;&gt;splitContainer1.Panel1.ZOrder" xml:space="preserve">
    <value>0</value>
  </data>
  <data name="&gt;&gt;patchToolStripMenuItem.Type" xml:space="preserve">
    <value>System.Windows.Forms.ToolStripMenuItem, System.Windows.Forms, Version=2.0.0.0, Culture=neutral, PublicKeyToken=b77a5c561934e089</value>
  </data>
  <data name="commitcountPerUserToolStripMenuItem.Size" type="System.Drawing.Size, System.Drawing">
    <value>191, 22</value>
  </data>
  <data name="refreshToolStripMenuItem.Size" type="System.Drawing.Size, System.Drawing">
    <value>202, 22</value>
  </data>
  <data name="&gt;&gt;splitContainer2.Parent" xml:space="preserve">
    <value>$this</value>
  </data>
  <data name="viewStashToolStripMenuItem.Size" type="System.Drawing.Size, System.Drawing">
    <value>151, 22</value>
  </data>
  <data name="&gt;&gt;splitContainer1.ZOrder" xml:space="preserve">
    <value>0</value>
  </data>
  <data name="&gt;&gt;runMergetoolToolStripMenuItem.Type" xml:space="preserve">
    <value>System.Windows.Forms.ToolStripMenuItem, System.Windows.Forms, Version=2.0.0.0, Culture=neutral, PublicKeyToken=b77a5c561934e089</value>
  </data>
  <data name="splitContainer1.Size" type="System.Drawing.Size, System.Drawing">
    <value>788, 260</value>
  </data>
  <data name="checkoutToolStripMenuItem.Text" xml:space="preserve">
    <value>Checkout revision</value>
  </data>
  <data name="synchronizeAlSubmodulesRecursiveToolStripMenuItem.Size" type="System.Drawing.Size, System.Drawing">
    <value>300, 22</value>
  </data>
  <data name="gitToolStripMenuItem.Size" type="System.Drawing.Size, System.Drawing">
    <value>35, 20</value>
  </data>
  <data name="&gt;&gt;deleteBranchToolStripMenuItem.Type" xml:space="preserve">
    <value>System.Windows.Forms.ToolStripMenuItem, System.Windows.Forms, Version=2.0.0.0, Culture=neutral, PublicKeyToken=b77a5c561934e089</value>
  </data>
  <data name="userManualToolStripMenuItem.Size" type="System.Drawing.Size, System.Drawing">
    <value>191, 22</value>
  </data>
  <data name="&gt;&gt;RefreshButton.Name" xml:space="preserve">
    <value>RefreshButton</value>
  </data>
  <data name="&gt;&gt;updateAllSubmodulesRecursiveToolStripMenuItem.Name" xml:space="preserve">
    <value>updateAllSubmodulesRecursiveToolStripMenuItem</value>
  </data>
  <data name="&gt;&gt;RevisionGrid.Parent" xml:space="preserve">
    <value>splitContainer3.Panel1</value>
  </data>
  <data name="&gt;&gt;archiveToolStripMenuItem.Name" xml:space="preserve">
    <value>archiveToolStripMenuItem</value>
  </data>
  <data name="toolStripButtonPull.Text" xml:space="preserve">
    <value>Pull</value>
  </data>
  <data name="&gt;&gt;aboutToolStripMenuItem.Type" xml:space="preserve">
    <value>System.Windows.Forms.ToolStripMenuItem, System.Windows.Forms, Version=2.0.0.0, Culture=neutral, PublicKeyToken=b77a5c561934e089</value>
  </data>
  <data name="toolStripSeparator13.Size" type="System.Drawing.Size, System.Drawing">
    <value>178, 6</value>
  </data>
  <data name="&gt;&gt;FileText.ZOrder" xml:space="preserve">
    <value>0</value>
  </data>
  <data name="&gt;&gt;tagToolStripMenuItem.Type" xml:space="preserve">
    <value>System.Windows.Forms.ToolStripMenuItem, System.Windows.Forms, Version=2.0.0.0, Culture=neutral, PublicKeyToken=b77a5c561934e089</value>
  </data>
  <data name="$this.AutoSize" type="System.Boolean, mscorlib">
    <value>True</value>
  </data>
  <data name="&gt;&gt;toolStripButtonPull.Type" xml:space="preserve">
    <value>System.Windows.Forms.ToolStripButton, System.Windows.Forms, Version=2.0.0.0, Culture=neutral, PublicKeyToken=b77a5c561934e089</value>
  </data>
  <data name="initializeAllSubmodulesRecursiveToolStripMenuItem.Size" type="System.Drawing.Size, System.Drawing">
    <value>300, 22</value>
  </data>
  <data name="tabControl1.Size" type="System.Drawing.Size, System.Drawing">
    <value>796, 287</value>
  </data>
  <data name="exitToolStripMenuItem.ShortcutKeys" type="System.Windows.Forms.Keys, System.Windows.Forms">
    <value>Ctrl+Q</value>
  </data>
  <data name="&gt;&gt;DiffFiles.Parent" xml:space="preserve">
    <value>splitContainer1.Panel1</value>
  </data>
  <data name="kGitToolStripMenuItem.Text" xml:space="preserve">
    <value>GitK</value>
  </data>
  <data name="toolStripLabel1.Size" type="System.Drawing.Size, System.Drawing">
    <value>0, 22</value>
  </data>
  <data name="&gt;&gt;rebaseToolStripMenuItem.Name" xml:space="preserve">
    <value>rebaseToolStripMenuItem</value>
  </data>
  <data name="splitContainer2.Location" type="System.Drawing.Point, System.Drawing">
    <value>0, 24</value>
  </data>
  <data name="&gt;&gt;splitContainer1.Panel1.Type" xml:space="preserve">
    <value>System.Windows.Forms.SplitterPanel, System.Windows.Forms, Version=2.0.0.0, Culture=neutral, PublicKeyToken=b77a5c561934e089</value>
  </data>
  <data name="&gt;&gt;RefreshButton.Type" xml:space="preserve">
    <value>System.Windows.Forms.ToolStripButton, System.Windows.Forms, Version=2.0.0.0, Culture=neutral, PublicKeyToken=b77a5c561934e089</value>
  </data>
  <data name="Diff.TabIndex" type="System.Int32, mscorlib">
    <value>1</value>
  </data>
  <data name="&gt;&gt;verifyGitDatabaseToolStripMenuItem.Type" xml:space="preserve">
    <value>System.Windows.Forms.ToolStripMenuItem, System.Windows.Forms, Version=2.0.0.0, Culture=neutral, PublicKeyToken=b77a5c561934e089</value>
  </data>
  <data name="manageSubmodulesToolStripMenuItem.Size" type="System.Drawing.Size, System.Drawing">
    <value>300, 22</value>
  </data>
  <data name="settingsToolStripMenuItem.Size" type="System.Drawing.Size, System.Drawing">
    <value>135, 22</value>
  </data>
  <data name="&gt;&gt;splitContainer3.Panel2.Parent" xml:space="preserve">
    <value>splitContainer3</value>
  </data>
  <data name="CommitInfo.TabIndex" type="System.Int32, mscorlib">
    <value>2</value>
  </data>
  <data name="&gt;&gt;synchronizeAlSubmodulesRecursiveToolStripMenuItem.Name" xml:space="preserve">
    <value>synchronizeAlSubmodulesRecursiveToolStripMenuItem</value>
  </data>
  <data name="submodulesToolStripMenuItem.Text" xml:space="preserve">
    <value>Submodules</value>
  </data>
  <data name="&gt;&gt;splitContainer3.ZOrder" xml:space="preserve">
    <value>0</value>
  </data>
  <data name="&gt;&gt;pushToolStripMenuItem.Name" xml:space="preserve">
    <value>pushToolStripMenuItem</value>
  </data>
  <data name="$this.ClientSize" type="System.Drawing.Size, System.Drawing">
    <value>796, 573</value>
  </data>
  <data name="&gt;&gt;splitContainer4.Parent" xml:space="preserve">
    <value>Tree</value>
  </data>
  <data name="gitMaintenanceToolStripMenuItem.Text" xml:space="preserve">
    <value>Git maintenance</value>
  </data>
  <data name="DiffText.TabIndex" type="System.Int32, mscorlib">
    <value>0</value>
  </data>
  <data name="exitToolStripMenuItem.Text" xml:space="preserve">
    <value>Exit</value>
  </data>
  <data name="&gt;&gt;toolStripLabel2.Name" xml:space="preserve">
    <value>toolStripLabel2</value>
  </data>
  <data name="&gt;&gt;menuStrip1.Parent" xml:space="preserve">
    <value>$this</value>
  </data>
  <data name="&gt;&gt;toolStripSeparator3.Type" xml:space="preserve">
    <value>System.Windows.Forms.ToolStripSeparator, System.Windows.Forms, Version=2.0.0.0, Culture=neutral, PublicKeyToken=b77a5c561934e089</value>
  </data>
  <data name="&gt;&gt;viewDiffToolStripMenuItem.Type" xml:space="preserve">
    <value>System.Windows.Forms.ToolStripMenuItem, System.Windows.Forms, Version=2.0.0.0, Culture=neutral, PublicKeyToken=b77a5c561934e089</value>
  </data>
  <data name="&gt;&gt;recentToolStripMenuItem.Type" xml:space="preserve">
    <value>System.Windows.Forms.ToolStripMenuItem, System.Windows.Forms, Version=2.0.0.0, Culture=neutral, PublicKeyToken=b77a5c561934e089</value>
  </data>
  <data name="&gt;&gt;gitMaintenanceToolStripMenuItem.Type" xml:space="preserve">
    <value>System.Windows.Forms.ToolStripMenuItem, System.Windows.Forms, Version=2.0.0.0, Culture=neutral, PublicKeyToken=b77a5c561934e089</value>
  </data>
  <data name="&gt;&gt;commitToolStripMenuItem.Name" xml:space="preserve">
    <value>commitToolStripMenuItem</value>
  </data>
  <data name="&gt;&gt;gitGUIToolStripMenuItem.Name" xml:space="preserve">
    <value>gitGUIToolStripMenuItem</value>
  </data>
  <data name="gitcommandLogToolStripMenuItem.Size" type="System.Drawing.Size, System.Drawing">
    <value>191, 22</value>
  </data>
  <data name="&gt;&gt;splitContainer2.ZOrder" xml:space="preserve">
    <value>2</value>
  </data>
  <data name="&gt;&gt;splitContainer4.Panel1.Type" xml:space="preserve">
    <value>System.Windows.Forms.SplitterPanel, System.Windows.Forms, Version=2.0.0.0, Culture=neutral, PublicKeyToken=b77a5c561934e089</value>
  </data>
  <data name="EditSettings.ToolTipText" xml:space="preserve">
    <value>Settings</value>
  </data>
  <data name="changelogToolStripMenuItem.Size" type="System.Drawing.Size, System.Drawing">
    <value>191, 22</value>
  </data>
  <data name="GitTree.Dock" type="System.Windows.Forms.DockStyle, System.Windows.Forms">
    <value>Fill</value>
  </data>
  <data name="toolStripSeparator2.Size" type="System.Drawing.Size, System.Drawing">
    <value>6, 25</value>
  </data>
  <data name="&gt;&gt;patchToolStripMenuItem.Name" xml:space="preserve">
    <value>patchToolStripMenuItem</value>
  </data>
  <data name="&gt;&gt;GitTree.ZOrder" xml:space="preserve">
    <value>0</value>
  </data>
  <data name="splitContainer3.SplitterDistance" type="System.Int32, mscorlib">
    <value>229</value>
  </data>
  <data name="&gt;&gt;GitTree.Type" xml:space="preserve">
    <value>System.Windows.Forms.TreeView, System.Windows.Forms, Version=2.0.0.0, Culture=neutral, PublicKeyToken=b77a5c561934e089</value>
  </data>
  <data name="toolStripMenuItem2.Text" xml:space="preserve">
    <value>...</value>
  </data>
  <data name="menuStrip1.TabIndex" type="System.Int32, mscorlib">
    <value>3</value>
  </data>
  <data name="toolStripSeparator8.Size" type="System.Drawing.Size, System.Drawing">
    <value>297, 6</value>
  </data>
  <data name="&gt;&gt;RevisionInfo.ZOrder" xml:space="preserve">
    <value>0</value>
  </data>
  <data name="&gt;&gt;toolStripSeparator10.Type" xml:space="preserve">
    <value>System.Windows.Forms.ToolStripSeparator, System.Windows.Forms, Version=2.0.0.0, Culture=neutral, PublicKeyToken=b77a5c561934e089</value>
  </data>
  <data name="checkoutBranchToolStripMenuItem.Text" xml:space="preserve">
    <value>Checkout branch</value>
  </data>
  <data name="&gt;&gt;TreeContextMenu.Name" xml:space="preserve">
    <value>TreeContextMenu</value>
  </data>
  <data name="&gt;&gt;viewDiffToolStripMenuItem.Name" xml:space="preserve">
    <value>viewDiffToolStripMenuItem</value>
  </data>
  <data name="&gt;&gt;pullToolStripMenuItem.Name" xml:space="preserve">
    <value>pullToolStripMenuItem</value>
  </data>
  <data name="&gt;&gt;toolStripSeparator2.Type" xml:space="preserve">
    <value>System.Windows.Forms.ToolStripSeparator, System.Windows.Forms, Version=2.0.0.0, Culture=neutral, PublicKeyToken=b77a5c561934e089</value>
  </data>
  <data name="&gt;&gt;gitBashToolStripMenuItem.Name" xml:space="preserve">
    <value>gitBashToolStripMenuItem</value>
  </data>
  <data name="Tree.TabIndex" type="System.Int32, mscorlib">
    <value>0</value>
  </data>
  <data name="&gt;&gt;splitContainer2.Panel1.Parent" xml:space="preserve">
    <value>splitContainer2</value>
  </data>
  <data name="donateToolStripMenuItem.Size" type="System.Drawing.Size, System.Drawing">
    <value>191, 22</value>
  </data>
  <data name="gitBashToolStripMenuItem.Size" type="System.Drawing.Size, System.Drawing">
    <value>179, 22</value>
  </data>
  <data name="toolStripSeparator6.Size" type="System.Drawing.Size, System.Drawing">
    <value>247, 6</value>
  </data>
  <data name="editmailmapToolStripMenuItem.Size" type="System.Drawing.Size, System.Drawing">
    <value>181, 22</value>
  </data>
  <data name="settingsToolStripMenuItem2.Size" type="System.Drawing.Size, System.Drawing">
    <value>181, 22</value>
  </data>
  <data name="&gt;&gt;commitcountPerUserToolStripMenuItem.Type" xml:space="preserve">
    <value>System.Windows.Forms.ToolStripMenuItem, System.Windows.Forms, Version=2.0.0.0, Culture=neutral, PublicKeyToken=b77a5c561934e089</value>
  </data>
  <data name="&gt;&gt;Workingdir.Type" xml:space="preserve">
    <value>System.Windows.Forms.ToolStripSplitButton, System.Windows.Forms, Version=2.0.0.0, Culture=neutral, PublicKeyToken=b77a5c561934e089</value>
  </data>
  <data name="&gt;&gt;splitContainer4.Panel2.Name" xml:space="preserve">
    <value>splitContainer4.Panel2</value>
  </data>
  <data name="updateAllSubmodulesRecursiveToolStripMenuItem.Size" type="System.Drawing.Size, System.Drawing">
    <value>300, 22</value>
  </data>
  <data name="&gt;&gt;Workingdir.Name" xml:space="preserve">
    <value>Workingdir</value>
  </data>
  <data name="&gt;&gt;stashChangesToolStripMenuItem.Name" xml:space="preserve">
    <value>stashChangesToolStripMenuItem</value>
  </data>
  <data name="&gt;&gt;userManualToolStripMenuItem.Name" xml:space="preserve">
    <value>userManualToolStripMenuItem</value>
  </data>
  <data name="&gt;&gt;toolStripSeparator9.Name" xml:space="preserve">
    <value>toolStripSeparator9</value>
  </data>
  <data name="toolStripSeparator4.Size" type="System.Drawing.Size, System.Drawing">
    <value>178, 6</value>
  </data>
  <data name="viewStashToolStripMenuItem.ToolTipText" xml:space="preserve">
    <value>View stash</value>
  </data>
  <data name="splitContainer4.Location" type="System.Drawing.Point, System.Drawing">
    <value>3, 3</value>
  </data>
  <data name="&gt;&gt;gitItemBindingSource.Name" xml:space="preserve">
    <value>gitItemBindingSource</value>
  </data>
  <data name="&gt;&gt;splitContainer4.ZOrder" xml:space="preserve">
    <value>0</value>
  </data>
  <data name="verifyGitDatabaseToolStripMenuItem.Text" xml:space="preserve">
    <value>Recover lost objects</value>
  </data>
  <data name="&gt;&gt;toolStripLabel1.Name" xml:space="preserve">
    <value>toolStripLabel1</value>
  </data>
  <data name="patchToolStripMenuItem.Text" xml:space="preserve">
    <value>View patch file</value>
  </data>
  <data name="FileText.Dock" type="System.Windows.Forms.DockStyle, System.Windows.Forms">
    <value>Fill</value>
  </data>
  <data name="splitContainer4.Size" type="System.Drawing.Size, System.Drawing">
    <value>782, 254</value>
  </data>
  <data name="stashPopToolStripMenuItem.Text" xml:space="preserve">
    <value>Stash pop</value>
  </data>
  <data name="applyPatchToolStripMenuItem.Size" type="System.Drawing.Size, System.Drawing">
    <value>227, 22</value>
  </data>
  <data name="&gt;&gt;toolStripSeparator15.Type" xml:space="preserve">
    <value>System.Windows.Forms.ToolStripSeparator, System.Windows.Forms, Version=2.0.0.0, Culture=neutral, PublicKeyToken=b77a5c561934e089</value>
  </data>
  <data name="verifyGitDatabaseToolStripMenuItem.Size" type="System.Drawing.Size, System.Drawing">
    <value>220, 22</value>
  </data>
  <data name="splitContainer2.Dock" type="System.Windows.Forms.DockStyle, System.Windows.Forms">
    <value>Fill</value>
  </data>
  <data name="pluginsToolStripMenuItem.Size" type="System.Drawing.Size, System.Drawing">
    <value>60, 20</value>
  </data>
  <data name="GitBash.ImageTransparentColor" type="System.Drawing.Color, System.Drawing">
    <value>Magenta</value>
  </data>
  <data name="&gt;&gt;deleteTagToolStripMenuItem.Type" xml:space="preserve">
    <value>System.Windows.Forms.ToolStripMenuItem, System.Windows.Forms, Version=2.0.0.0, Culture=neutral, PublicKeyToken=b77a5c561934e089</value>
  </data>
  <data name="&gt;&gt;toolStripSeparator11.Name" xml:space="preserve">
    <value>toolStripSeparator11</value>
  </data>
  <data name="&gt;&gt;toolStripMenuItem2.Type" xml:space="preserve">
    <value>System.Windows.Forms.ToolStripMenuItem, System.Windows.Forms, Version=2.0.0.0, Culture=neutral, PublicKeyToken=b77a5c561934e089</value>
  </data>
  <data name="checkoutBranchToolStripMenuItem.ShortcutKeyDisplayString" xml:space="preserve">
    <value>Ctrl+.</value>
  </data>
  <data name="&gt;&gt;tabControl1.Name" xml:space="preserve">
    <value>tabControl1</value>
  </data>
  <data name="toolStripSplitStash.ToolTipText" xml:space="preserve">
    <value>Stash changes</value>
  </data>
  <data name="splitContainer4.Dock" type="System.Windows.Forms.DockStyle, System.Windows.Forms">
    <value>Fill</value>
  </data>
  <data name="&gt;&gt;toolStripSeparator14.Type" xml:space="preserve">
    <value>System.Windows.Forms.ToolStripSeparator, System.Windows.Forms, Version=2.0.0.0, Culture=neutral, PublicKeyToken=b77a5c561934e089</value>
  </data>
  <data name="&gt;&gt;cherryPickToolStripMenuItem.Type" xml:space="preserve">
    <value>System.Windows.Forms.ToolStripMenuItem, System.Windows.Forms, Version=2.0.0.0, Culture=neutral, PublicKeyToken=b77a5c561934e089</value>
  </data>
  <data name="RevisionInfo.Location" type="System.Drawing.Point, System.Drawing">
    <value>0, 0</value>
  </data>
  <data name="deleteTagToolStripMenuItem.Text" xml:space="preserve">
    <value>Delete tag</value>
  </data>
  <data name="EditSettings.Image" type="System.Drawing.Bitmap, System.Drawing" mimetype="application/x-microsoft.net.object.bytearray.base64">
    <value>
        iVBORw0KGgoAAAANSUhEUgAAABAAAAAQCAYAAAAf8/9hAAAAAXNSR0IArs4c6QAAAARnQU1BAACxjwv8
        YQUAAAAgY0hSTQAAeiYAAICEAAD6AAAAgOgAAHUwAADqYAAAOpgAABdwnLpRPAAAASdJREFUOE+9U7FO
        hEAQVVr/4npt/Ro+YK+28h+MVEdoruG+QUqSayjRihwFBQkVFTZEMDz3ze2eyJGgVzjJ5u3M7Lx9OwPX
        V9p83984jqOGYfCVUmvGwjDcaFDc84jruuu5mGSDIACNaApIIDEa94b0LPZ/BFQxp2pRQdd1J9ncWN8+
        a5GARU3ToK5rwWlfZALjJtInq+d5Oyubt5ZlKbfbGPNy+/02Q6Jpn0vAe+tA30ziRuOKBW3bIssyQSN9
        pXPMHwlePoDHA/Cwfx8TSJ4FlJ6mqeCPt/+WgO9PkkT6cBFBVVWI4xjEiwiKokAURSDOErzyc62B7eFz
        tgd93yPPcxDPCO6e9js20i769n+YjpPFp/GNDsm49Lo1eBzPty3lJ8f/6H4B83jhpmp12P0AAAAASUVO
        RK5CYII=
</value>
  </data>
  <data name="RevisionInfo.TabIndex" type="System.Int32, mscorlib">
    <value>1</value>
  </data>
  <data name="&gt;&gt;splitContainer3.Panel1.Type" xml:space="preserve">
    <value>System.Windows.Forms.SplitterPanel, System.Windows.Forms, Version=2.0.0.0, Culture=neutral, PublicKeyToken=b77a5c561934e089</value>
  </data>
  <data name="&gt;&gt;toolStripSeparator7.Type" xml:space="preserve">
    <value>System.Windows.Forms.ToolStripSeparator, System.Windows.Forms, Version=2.0.0.0, Culture=neutral, PublicKeyToken=b77a5c561934e089</value>
  </data>
  <data name="&gt;&gt;RevisionGrid.Type" xml:space="preserve">
    <value>GitUI.RevisionGrid, GitUI, Version=1.0.0.0, Culture=neutral, PublicKeyToken=null</value>
  </data>
  <data name="&gt;&gt;splitContainer1.Name" xml:space="preserve">
    <value>splitContainer1</value>
  </data>
  <data name="&gt;&gt;cherryPickToolStripMenuItem.Name" xml:space="preserve">
    <value>cherryPickToolStripMenuItem</value>
  </data>
  <data name="&gt;&gt;toolStripSeparator6.Type" xml:space="preserve">
    <value>System.Windows.Forms.ToolStripSeparator, System.Windows.Forms, Version=2.0.0.0, Culture=neutral, PublicKeyToken=b77a5c561934e089</value>
  </data>
  <data name="&gt;&gt;deleteTagToolStripMenuItem.Name" xml:space="preserve">
    <value>deleteTagToolStripMenuItem</value>
  </data>
  <data name="&gt;&gt;remotesToolStripMenuItem.Name" xml:space="preserve">
    <value>remotesToolStripMenuItem</value>
  </data>
  <data name="&gt;&gt;saveToolStripMenuItem.Type" xml:space="preserve">
    <value>System.Windows.Forms.ToolStripMenuItem, System.Windows.Forms, Version=2.0.0.0, Culture=neutral, PublicKeyToken=b77a5c561934e089</value>
  </data>
  <data name="&gt;&gt;commandsToolStripMenuItem.Type" xml:space="preserve">
    <value>System.Windows.Forms.ToolStripMenuItem, System.Windows.Forms, Version=2.0.0.0, Culture=neutral, PublicKeyToken=b77a5c561934e089</value>
  </data>
  <data name="&gt;&gt;toolStripTextBoxFilter.Type" xml:space="preserve">
    <value>System.Windows.Forms.ToolStripTextBox, System.Windows.Forms, Version=2.0.0.0, Culture=neutral, PublicKeyToken=b77a5c561934e089</value>
  </data>
  <data name="&gt;&gt;toolStripLabel1.Type" xml:space="preserve">
    <value>System.Windows.Forms.ToolStripLabel, System.Windows.Forms, Version=2.0.0.0, Culture=neutral, PublicKeyToken=b77a5c561934e089</value>
  </data>
  <data name="&gt;&gt;GitTree.Name" xml:space="preserve">
    <value>GitTree</value>
  </data>
  <data name="&gt;&gt;kGitToolStripMenuItem.Type" xml:space="preserve">
    <value>System.Windows.Forms.ToolStripMenuItem, System.Windows.Forms, Version=2.0.0.0, Culture=neutral, PublicKeyToken=b77a5c561934e089</value>
  </data>
  <data name="toolStripMenuItem2.Size" type="System.Drawing.Size, System.Drawing">
    <value>101, 22</value>
  </data>
  <data name="cherryPickToolStripMenuItem.Text" xml:space="preserve">
    <value>Cherry pick</value>
  </data>
  <data name="initNewRepositoryToolStripMenuItem.Text" xml:space="preserve">
    <value>Init new repository</value>
  </data>
  <data name="syncronizeAllSubmodulesToolStripMenuItem.Size" type="System.Drawing.Size, System.Drawing">
    <value>300, 22</value>
  </data>
  <data name="&gt;&gt;stashPopToolStripMenuItem.Type" xml:space="preserve">
    <value>System.Windows.Forms.ToolStripMenuItem, System.Windows.Forms, Version=2.0.0.0, Culture=neutral, PublicKeyToken=b77a5c561934e089</value>
  </data>
  <data name="&gt;&gt;changelogToolStripMenuItem.Type" xml:space="preserve">
    <value>System.Windows.Forms.ToolStripMenuItem, System.Windows.Forms, Version=2.0.0.0, Culture=neutral, PublicKeyToken=b77a5c561934e089</value>
  </data>
  <data name="&gt;&gt;settingsToolStripMenuItem2.Name" xml:space="preserve">
    <value>settingsToolStripMenuItem2</value>
  </data>
  <data name="&gt;&gt;rebaseToolStripMenuItem.Type" xml:space="preserve">
    <value>System.Windows.Forms.ToolStripMenuItem, System.Windows.Forms, Version=2.0.0.0, Culture=neutral, PublicKeyToken=b77a5c561934e089</value>
  </data>
  <data name="&gt;&gt;settingsToolStripMenuItem.Name" xml:space="preserve">
    <value>settingsToolStripMenuItem</value>
  </data>
  <data name="&gt;&gt;kGitToolStripMenuItem.Name" xml:space="preserve">
    <value>kGitToolStripMenuItem</value>
  </data>
  <data name="ToolStrip.Text" xml:space="preserve">
    <value>toolStrip1</value>
  </data>
  <data name="&gt;&gt;gitToolStripMenuItem.Type" xml:space="preserve">
    <value>System.Windows.Forms.ToolStripMenuItem, System.Windows.Forms, Version=2.0.0.0, Culture=neutral, PublicKeyToken=b77a5c561934e089</value>
  </data>
  <data name="gitGUIToolStripMenuItem.Size" type="System.Drawing.Size, System.Drawing">
    <value>179, 22</value>
  </data>
  <data name="&gt;&gt;gitGUIToolStripMenuItem.Type" xml:space="preserve">
    <value>System.Windows.Forms.ToolStripMenuItem, System.Windows.Forms, Version=2.0.0.0, Culture=neutral, PublicKeyToken=b77a5c561934e089</value>
  </data>
  <data name="commandsToolStripMenuItem.Text" xml:space="preserve">
    <value>Commands</value>
  </data>
  <data name="&gt;&gt;splitContainer3.Name" xml:space="preserve">
    <value>splitContainer3</value>
  </data>
  <data name="&gt;&gt;Tree.Type" xml:space="preserve">
    <value>System.Windows.Forms.TabPage, System.Windows.Forms, Version=2.0.0.0, Culture=neutral, PublicKeyToken=b77a5c561934e089</value>
  </data>
  <data name="initializeAllSubmodulesToolStripMenuItem.Size" type="System.Drawing.Size, System.Drawing">
    <value>300, 22</value>
  </data>
  <data name="openToolStripMenuItem.Size" type="System.Drawing.Size, System.Drawing">
    <value>202, 22</value>
  </data>
  <data name="&gt;&gt;splitContainer4.Panel2.Parent" xml:space="preserve">
    <value>splitContainer4</value>
  </data>
  <data name="toolStripLabel2.Size" type="System.Drawing.Size, System.Drawing">
    <value>42, 22</value>
  </data>
  <data name="&gt;&gt;toolStripSeparator1.Type" xml:space="preserve">
    <value>System.Windows.Forms.ToolStripSeparator, System.Windows.Forms, Version=2.0.0.0, Culture=neutral, PublicKeyToken=b77a5c561934e089</value>
  </data>
  <data name="manageRemoteRepositoriesToolStripMenuItem1.Text" xml:space="preserve">
    <value>Manage remote repositories</value>
  </data>
  <data name="viewDiffToolStripMenuItem.Size" type="System.Drawing.Size, System.Drawing">
    <value>227, 22</value>
  </data>
  <data name="&gt;&gt;PuTTYToolStripMenuItem.Type" xml:space="preserve">
    <value>System.Windows.Forms.ToolStripMenuItem, System.Windows.Forms, Version=2.0.0.0, Culture=neutral, PublicKeyToken=b77a5c561934e089</value>
  </data>
  <data name="FileText.TabIndex" type="System.Int32, mscorlib">
    <value>0</value>
  </data>
  <data name="PuTTYToolStripMenuItem.Text" xml:space="preserve">
    <value>PuTTY</value>
  </data>
  <data name="&gt;&gt;toolStripButton1.Name" xml:space="preserve">
    <value>toolStripButton1</value>
  </data>
  <data name="&gt;&gt;compressGitDatabaseToolStripMenuItem.Type" xml:space="preserve">
    <value>System.Windows.Forms.ToolStripMenuItem, System.Windows.Forms, Version=2.0.0.0, Culture=neutral, PublicKeyToken=b77a5c561934e089</value>
  </data>
  <data name="&gt;&gt;initializeAllSubmodulesToolStripMenuItem.Type" xml:space="preserve">
    <value>System.Windows.Forms.ToolStripMenuItem, System.Windows.Forms, Version=2.0.0.0, Culture=neutral, PublicKeyToken=b77a5c561934e089</value>
  </data>
  <data name="&gt;&gt;manageSubmodulesToolStripMenuItem.Type" xml:space="preserve">
    <value>System.Windows.Forms.ToolStripMenuItem, System.Windows.Forms, Version=2.0.0.0, Culture=neutral, PublicKeyToken=b77a5c561934e089</value>
  </data>
  <data name="splitContainer2.Size" type="System.Drawing.Size, System.Drawing">
    <value>796, 549</value>
  </data>
  <data name="&gt;&gt;toolStripButton1.Type" xml:space="preserve">
    <value>System.Windows.Forms.ToolStripButton, System.Windows.Forms, Version=2.0.0.0, Culture=neutral, PublicKeyToken=b77a5c561934e089</value>
  </data>
  <data name="initializeAllSubmodulesToolStripMenuItem.Text" xml:space="preserve">
    <value>Initialize all submodules</value>
  </data>
  <data name="&gt;&gt;splitContainer2.Name" xml:space="preserve">
    <value>splitContainer2</value>
  </data>
  <data name="&gt;&gt;manageRemoteRepositoriesToolStripMenuItem1.Name" xml:space="preserve">
    <value>manageRemoteRepositoriesToolStripMenuItem1</value>
  </data>
  <data name="&gt;&gt;archiveToolStripMenuItem.Type" xml:space="preserve">
    <value>System.Windows.Forms.ToolStripMenuItem, System.Windows.Forms, Version=2.0.0.0, Culture=neutral, PublicKeyToken=b77a5c561934e089</value>
  </data>
  <data name="compressGitDatabaseToolStripMenuItem.Text" xml:space="preserve">
    <value>Compress git database</value>
  </data>
  <data name="Workingdir.Size" type="System.Drawing.Size, System.Drawing">
    <value>103, 22</value>
  </data>
  <data name="&gt;&gt;splitContainer3.Panel1.ZOrder" xml:space="preserve">
    <value>0</value>
  </data>
  <data name="gitBashToolStripMenuItem.ShortcutKeys" type="System.Windows.Forms.Keys, System.Windows.Forms">
    <value>Ctrl+G</value>
  </data>
  <data name="Tree.Text" xml:space="preserve">
    <value>File tree</value>
  </data>
  <data name="&gt;&gt;CommitInfo.Name" xml:space="preserve">
    <value>CommitInfo</value>
  </data>
  <data name="stashChangesToolStripMenuItem.Text" xml:space="preserve">
    <value>Stash</value>
  </data>
  <data name="changelogToolStripMenuItem.Text" xml:space="preserve">
    <value>Changelog</value>
  </data>
  <data name="rebaseToolStripMenuItem.Text" xml:space="preserve">
    <value>Rebase</value>
  </data>
  <data name="&gt;&gt;initializeAllSubmodulesRecursiveToolStripMenuItem.Type" xml:space="preserve">
    <value>System.Windows.Forms.ToolStripMenuItem, System.Windows.Forms, Version=2.0.0.0, Culture=neutral, PublicKeyToken=b77a5c561934e089</value>
  </data>
  <data name="openSubmoduleToolStripMenuItem.Text" xml:space="preserve">
    <value>Browse submodule</value>
  </data>
  <data name="&gt;&gt;pullToolStripMenuItem.Type" xml:space="preserve">
    <value>System.Windows.Forms.ToolStripMenuItem, System.Windows.Forms, Version=2.0.0.0, Culture=neutral, PublicKeyToken=b77a5c561934e089</value>
  </data>
  <data name="&gt;&gt;ToolStrip.Type" xml:space="preserve">
    <value>System.Windows.Forms.ToolStrip, System.Windows.Forms, Version=2.0.0.0, Culture=neutral, PublicKeyToken=b77a5c561934e089</value>
  </data>
  <data name="&gt;&gt;gitRevisionBindingSource.Type" xml:space="preserve">
    <value>System.Windows.Forms.BindingSource, System.Windows.Forms, Version=2.0.0.0, Culture=neutral, PublicKeyToken=b77a5c561934e089</value>
  </data>
  <data name="&gt;&gt;startAuthenticationAgentToolStripMenuItem.Name" xml:space="preserve">
    <value>startAuthenticationAgentToolStripMenuItem</value>
  </data>
  <data name="toolStripButton1.Text" xml:space="preserve">
    <value>Commit</value>
  </data>
  <data name="manageSubmodulesToolStripMenuItem.Text" xml:space="preserve">
    <value>Manage submodules</value>
  </data>
  <data name="&gt;&gt;$this.Type" xml:space="preserve">
    <value>GitUI.GitExtensionsForm, GitUI, Version=1.0.0.0, Culture=neutral, PublicKeyToken=null</value>
  </data>
  <data name="&gt;&gt;helpToolStripMenuItem.Name" xml:space="preserve">
    <value>helpToolStripMenuItem</value>
  </data>
  <data name="cloneToolStripMenuItem.Size" type="System.Drawing.Size, System.Drawing">
    <value>227, 22</value>
  </data>
  <data name="&gt;&gt;viewStashToolStripMenuItem.Name" xml:space="preserve">
    <value>viewStashToolStripMenuItem</value>
  </data>
  <data name="checkoutBranchToolStripMenuItem.ShortcutKeys" type="System.Windows.Forms.Keys, System.Windows.Forms">
    <value>Ctrl+OemPeriod</value>
  </data>
  <data name="&gt;&gt;submodulesToolStripMenuItem.Type" xml:space="preserve">
    <value>System.Windows.Forms.ToolStripMenuItem, System.Windows.Forms, Version=2.0.0.0, Culture=neutral, PublicKeyToken=b77a5c561934e089</value>
  </data>
  <data name="&gt;&gt;tabControl1.Parent" xml:space="preserve">
    <value>splitContainer3.Panel2</value>
  </data>
  <data name="&gt;&gt;applyPatchToolStripMenuItem.Type" xml:space="preserve">
    <value>System.Windows.Forms.ToolStripMenuItem, System.Windows.Forms, Version=2.0.0.0, Culture=neutral, PublicKeyToken=b77a5c561934e089</value>
  </data>
  <data name="&gt;&gt;splitContainer2.Panel1.Type" xml:space="preserve">
    <value>System.Windows.Forms.SplitterPanel, System.Windows.Forms, Version=2.0.0.0, Culture=neutral, PublicKeyToken=b77a5c561934e089</value>
  </data>
  <data name="&gt;&gt;gitRevisionBindingSource.Name" xml:space="preserve">
    <value>gitRevisionBindingSource</value>
  </data>
  <data name="cherryPickToolStripMenuItem.Size" type="System.Drawing.Size, System.Drawing">
    <value>227, 22</value>
  </data>
  <data name="&gt;&gt;CurrentBranch.Name" xml:space="preserve">
    <value>CurrentBranch</value>
  </data>
  <data name="CurrentBranch.ToolTipText" xml:space="preserve">
    <value>Switch branch</value>
  </data>
  <data name="&gt;&gt;splitContainer4.Name" xml:space="preserve">
    <value>splitContainer4</value>
  </data>
  <data name="&gt;&gt;DiffText.ZOrder" xml:space="preserve">
    <value>0</value>
  </data>
  <data name="&gt;&gt;userManualToolStripMenuItem.Type" xml:space="preserve">
    <value>System.Windows.Forms.ToolStripMenuItem, System.Windows.Forms, Version=2.0.0.0, Culture=neutral, PublicKeyToken=b77a5c561934e089</value>
  </data>
  <data name="&gt;&gt;splitContainer2.Panel2.ZOrder" xml:space="preserve">
    <value>1</value>
  </data>
  <data name="mergeBranchToolStripMenuItem.Size" type="System.Drawing.Size, System.Drawing">
    <value>227, 22</value>
  </data>
  <data name="&gt;&gt;toolStripLabel2.Type" xml:space="preserve">
    <value>System.Windows.Forms.ToolStripLabel, System.Windows.Forms, Version=2.0.0.0, Culture=neutral, PublicKeyToken=b77a5c561934e089</value>
  </data>
  <data name="&gt;&gt;recentToolStripMenuItem.Name" xml:space="preserve">
    <value>recentToolStripMenuItem</value>
  </data>
  <data name="&gt;&gt;toolStripButtonPull.Name" xml:space="preserve">
    <value>toolStripButtonPull</value>
  </data>
  <data name="gitToolStripMenuItem.Text" xml:space="preserve">
    <value>Git</value>
  </data>
  <data name="&gt;&gt;openWithDifftoolToolStripMenuItem.Name" xml:space="preserve">
    <value>openWithDifftoolToolStripMenuItem</value>
  </data>
  <data name="&gt;&gt;settingsToolStripMenuItem1.Name" xml:space="preserve">
    <value>settingsToolStripMenuItem1</value>
  </data>
  <data name="&gt;&gt;exitToolStripMenuItem.Type" xml:space="preserve">
    <value>System.Windows.Forms.ToolStripMenuItem, System.Windows.Forms, Version=2.0.0.0, Culture=neutral, PublicKeyToken=b77a5c561934e089</value>
  </data>
  <data name="pushToolStripMenuItem.Text" xml:space="preserve">
    <value>Push</value>
  </data>
  <data name="editgitignoreToolStripMenuItem1.Text" xml:space="preserve">
    <value>Edit .gitignore</value>
  </data>
  <data name="&gt;&gt;checkoutBranchToolStripMenuItem.Name" xml:space="preserve">
    <value>checkoutBranchToolStripMenuItem</value>
  </data>
  <data name="toolStripLabel2.Text" xml:space="preserve">
    <value>Filter:</value>
  </data>
  <data name="submodulesToolStripMenuItem.Size" type="System.Drawing.Size, System.Drawing">
    <value>90, 20</value>
  </data>
  <data name="&gt;&gt;toolStripTextBoxFilter.Name" xml:space="preserve">
    <value>toolStripTextBoxFilter</value>
  </data>
  <data name="&gt;&gt;manageSubmodulesToolStripMenuItem.Name" xml:space="preserve">
    <value>manageSubmodulesToolStripMenuItem</value>
  </data>
  <data name="&gt;&gt;openSubmoduleToolStripMenuItem.Name" xml:space="preserve">
    <value>openSubmoduleToolStripMenuItem</value>
  </data>
  <data name="&gt;&gt;EditSettings.Name" xml:space="preserve">
    <value>EditSettings</value>
  </data>
  <data name="CommitInfo.Margin" type="System.Windows.Forms.Padding, System.Windows.Forms">
    <value>15, 15, 15, 15</value>
  </data>
  <data name="&gt;&gt;syncronizeAllSubmodulesToolStripMenuItem.Type" xml:space="preserve">
    <value>System.Windows.Forms.ToolStripMenuItem, System.Windows.Forms, Version=2.0.0.0, Culture=neutral, PublicKeyToken=b77a5c561934e089</value>
  </data>
  <data name="patchToolStripMenuItem.Size" type="System.Drawing.Size, System.Drawing">
    <value>227, 22</value>
  </data>
  <data name="&gt;&gt;toolStripSeparator12.Name" xml:space="preserve">
    <value>toolStripSeparator12</value>
  </data>
  <data name="&gt;&gt;splitContainer1.Panel2.ZOrder" xml:space="preserve">
    <value>1</value>
  </data>
  <data name="toolStripButtonPull.ImageTransparentColor" type="System.Drawing.Color, System.Drawing">
    <value>Magenta</value>
  </data>
  <data name="&gt;&gt;toolStripSeparator4.Type" xml:space="preserve">
    <value>System.Windows.Forms.ToolStripSeparator, System.Windows.Forms, Version=2.0.0.0, Culture=neutral, PublicKeyToken=b77a5c561934e089</value>
  </data>
  <data name="&gt;&gt;splitContainer1.Panel1.Parent" xml:space="preserve">
    <value>splitContainer1</value>
  </data>
  <data name="exitToolStripMenuItem.Size" type="System.Drawing.Size, System.Drawing">
    <value>202, 22</value>
  </data>
  <data name="&gt;&gt;updateAllSubmodulesToolStripMenuItem.Type" xml:space="preserve">
    <value>System.Windows.Forms.ToolStripMenuItem, System.Windows.Forms, Version=2.0.0.0, Culture=neutral, PublicKeyToken=b77a5c561934e089</value>
  </data>
  <data name="&gt;&gt;RevisionGrid.ZOrder" xml:space="preserve">
    <value>0</value>
  </data>
  <data name="&gt;&gt;toolStripSeparator5.Type" xml:space="preserve">
    <value>System.Windows.Forms.ToolStripSeparator, System.Windows.Forms, Version=2.0.0.0, Culture=neutral, PublicKeyToken=b77a5c561934e089</value>
  </data>
  <data name="Tree.Padding" type="System.Windows.Forms.Padding, System.Windows.Forms">
    <value>3, 3, 3, 3</value>
  </data>
  <data name="&gt;&gt;toolStripSeparator10.Name" xml:space="preserve">
    <value>toolStripSeparator10</value>
  </data>
  <data name="RefreshButton.Size" type="System.Drawing.Size, System.Drawing">
    <value>23, 22</value>
  </data>
  <data name="archiveToolStripMenuItem.Text" xml:space="preserve">
    <value>Archive</value>
  </data>
  <data name="settingsToolStripMenuItem.Text" xml:space="preserve">
    <value>Settings</value>
  </data>
  <data name="&gt;&gt;aboutToolStripMenuItem.Name" xml:space="preserve">
    <value>aboutToolStripMenuItem</value>
  </data>
  <data name="&gt;&gt;viewStashToolStripMenuItem.Type" xml:space="preserve">
    <value>System.Windows.Forms.ToolStripMenuItem, System.Windows.Forms, Version=2.0.0.0, Culture=neutral, PublicKeyToken=b77a5c561934e089</value>
  </data>
  <data name="rebaseToolStripMenuItem.Size" type="System.Drawing.Size, System.Drawing">
    <value>227, 22</value>
  </data>
  <data name="Tree.Location" type="System.Drawing.Point, System.Drawing">
    <value>4, 22</value>
  </data>
  <data name="fileToolStripMenuItem.Text" xml:space="preserve">
    <value>File</value>
  </data>
  <data name="$this.Icon" type="System.Drawing.Icon, System.Drawing" mimetype="application/x-microsoft.net.object.bytearray.base64">
    <value>
        AAABAAYAICAQAAAAAADoAgAAZgAAABAQEAAAAAAAKAEAAE4DAAAgIAAAAQAIAKgIAAB2BAAAEBAAAAEA
        CABoBQAAHg0AACAgAAABACAAqBAAAIYSAAAQEAAAAQAgAGgEAAAuIwAAKAAAACAAAABAAAAAAQAEAAAA
        AAAAAAAAAAAAAAAAAAAAAAAAAAAAAAAAAAAAAIAAAAAAAACAgACAAAAAgACAAICAAACAgIAAwMDAAAAA
        /wAA/wAAAP//AP8AAAD/AP8A//8AAP///wAiIiIiIiIiIiIiIiIiIiIiIiIiIiIiIiIiIiIiIiIiIoiI
        iIiIiIiIiIiIiIiIiIiCIigiIiIozMzMzMzMyCIogiIoIiIiKM7m5ubm5sgiKIIiKCIiIijObm5ubm7I
        IiiCIigiIiIozubm5ubmyCIogiIoIiIiKM5ubm5ubsgiKIIiKCIiIijO5ubm5ubIIiiIiIiIiIiIzm5u
        bm5uyCIogRERERERGM7u7u7u7sgiKIHZWVlZWRjMzMzMzMzIIiiB1ZWVlZUYiIiIiIiIiIiIgdlZWVlZ
        GDMzMzMzMzMzOIHVlZWVlRg/uLi4uLi4uDiB2VlZWVkYP7uLi4uLi4s4gdWVlZWVGD+4uLi4uLi4OIHZ
        WVlZWRg/u4uLi4uLiziB1ZWVlZUYP7i4uLi4uLg4gdlZWVlZGD+7i4uLi4uLOIHVlZWVlRg/uLi4uLi4
        uDiB3d3d3d0YP7uLi4uLi4s4gRERERERGD+4uLi4uLi4OIiIiIiIiIg/u4uLi4uLiziCIiIiIiIoP7i4
        uLi4uLg4giIiIiIiKD+7i4uLi4uLOIIiIiIiIig/uLi4uLi4uDiCIiIiIiIoP7u7u7u7u7s4giIiIiIi
        KD//////////OIIiIiIiIigzMzMzMzMzMziIiIiIiIiIiIiIiIiIiIiIIiIiIiIiIiIiIiIiIiIiIv//
        ////////AAAAAHv4AA57+AAOe/gADnv4AA57+AAOe/gADgAAAA4AAAAOAAAADgAAAAAAAAAAAAAAAAAA
        AAAAAAAAAAAAAAAAAAAAAAAAAAAAAAAAAAAAAAAAAAAAAH/4AAB/+AAAf/gAAH/4AAB/+AAAf/gAAAAA
        AAD/////KAAAABAAAAAgAAAAAQAEAAAAAAAAAAAAAAAAAAAAAAAAAAAAAAAAAAAAAAAAAIAAAAAAAACA
        gACAAAAAgACAAICAAACAgIAAwMDAAAAA/wAA/wAAAP//AP8AAAD/AP8A//8AAP///wAiIiIiIiIiIoiI
        iIiIiIiIgigijMzMyCiCKCKM5mbIKIiIiIzu7sgogRERjMzMyCiB2ZGIiIiIiIHZkYMzMzM4gdmRg/u7
        uziB3dGD+7u7OIEREYP7u7s4iIiIg/u7uziCIiKD+7u7OIIiIoP///84giIigzMzMziIiIiIiIiIiP//
        KCIAACjObALm5mwCIigAAoiIAAKIzgAAbm4AACIoAAAREQAAGM4AAO7uAAAiKHwAWVl8ABjMfADMzAAA
        IigoAAAAIAAAAEAAAAABAAgAAAAAAAAAAAAAAAAAAAAAAAAAAAAAAAAAAAAAAAAAgAAAgAAAAICAAIAA
        AACAAIAAgIAAAICAgADA3MAA8MqmAKo/KgD/PyoAAF8qAFVfKgCqXyoA/18qAAB/KgBVfyoAqn8qAP9/
        KgAAnyoAVZ8qAKqfKgD/nyoAAL8qAFW/KgCqvyoA/78qAADfKgBV3yoAqt8qAP/fKgAA/yoAVf8qAKr/
        KgD//yoAAABVAFUAVQCqAFUA/wBVAAAfVQBVH1UAqh9VAP8fVQAAP1UAVT9VAKo/VQD/P1UAAF9VAFVf
        VQCqX1UA/19VAAB/VQBVf1UAqn9VAP9/VQAAn1UAVZ9VAKqfVQD/n1UAAL9VAFW/VQCqv1UA/79VAADf
        VQBV31UAqt9VAP/fVQAA/1UAVf9VAKr/VQD//1UAAAB/AFUAfwCqAH8A/wB/AAAffwBVH38Aqh9/AP8f
        fwAAP38AVT9/AKo/fwD/P38AAF9/AFVffwCqX38A/19/AAB/fwBVf38Aqn9/AP9/fwAAn38AVZ9/AKqf
        fwD/n38AAL9/AFW/fwCqv38A/79/AADffwBV338Aqt9/AP/ffwAA/38AVf9/AKr/fwD//38AAACqAFUA
        qgCqAKoA/wCqAAAfqgBVH6oAqh+qAP8fqgAAP6oAVT+qAKo/qgD/P6oAAF+qAFVfqgCqX6oA/1+qAAB/
        qgBVf6oAqn+qAP9/qgAAn6oAVZ+qAKqfqgD/n6oAAL+qAFW/qgCqv6oA/7+qAADfqgBV36oAqt+qAP/f
        qgAA/6oAVf+qAKr/qgD//6oAAADUAFUA1ACqANQA/wDUAAAf1ABVH9QAqh/UAP8f1AAAP9QAVT/UAKo/
        1AD/P9QAAF/UAFVf1ACqX9QA/1/UAAB/1ABVf9QAqn/UAP9/1AAAn9QAVZ/UAKqf1AD/n9QAAL/UAFW/
        1ACqv9QA/7/UAADf1ABV39QAqt/UAP/f1AAA/9QAVf/UAKr/1AD//9QAVQD/AKoA/wAAH/8AVR//AKof
        /wD/H/8AAD//AFU//wCqP/8A/z//AABf/wBVX/8Aql//AP9f/wAAf/8AVX//AKp//wD/f/8AAJ//AFWf
        /wCqn/8A/5//AAC//wBVv/8Aqr//AP+//wAA3/8AVd//AKrf/wD/3/8AVf//AKr//wD/zMwA/8z/AP//
        MwD//2YA//+ZAP//zAAAfwAAVX8AAKp/AAD/fwAAAJ8AAFWfAACqnwAA/58AAAC/AABVvwAAqr8AAP+/
        AAAA3wAAVd8AAKrfAAD/3wAAVf8AAKr/AAAAACoAVQAqAKoAKgD/ACoAAB8qAFUfKgCqHyoA/x8qAAA/
        KgBVPyoA8Pv/AKSgoACAgIAAAAD/AAD/AAAA//8A/wAAAAAAAAD//wAA////AP39/f39/f39/f39/f39
        /f39/f39/f39/f39/f39/f39/f39/f39/f39/f39/f39/f39/f39/f39/f39/f39/f39/f39/f39/f39
        /f39/f39/f39/f39/f39/f39/f39/f39qoYIqoYIhqoIqgiqCaoIqgiqhqqGhoYIhoYIqv39/f0I/f39
        /ar9/f39/YY2Ng4yDg4ODgoOCgoKCgqG/f39/Yb9/f39CP39/f39qjY7Ozs3Nzc3NjMSMjIOCqr9/f39
        qv39/f2G/f39/f0IN19fOzs3Nzc3NjcODg4KCP39/f0I/f39/ar9/f39/ao6X19fXzs7Ozc3NzY3NgqG
        /f39/Yb9/f39CP39/f39hl9jY19jX187Ozs7Nzc3Dqr9/f39qv39/f2G/f39/f0IOodjh19jX19fXztf
        OzcOCP39/f0ICAmqCAiqCKoICapfCYdjh2ODY19fXzs7Ow6q/f39/QhITEwoSCUoKSQoqmMJCYcJCWNj
        Y2NfY19fNgj9/f39qkyZmZmYmJRwlCmqX19fXl9fX186WzY3Njc2gv39/f0JcJ2dmZmZlJmUJAmqCaoJ
        hggIqggICKoIqggI/f39/YZwnp2dnZmZmJVMqnx8fHx8fFR8VHhUVFRUVKr9/f39CHChoZ2dnZ2ZmUwJ
        fKSkxqSkxqSkpKSkpKBUCP39/f2qcKLDoqGdnZ2ZTKp8ysakxqSkxqSkxqSkpFSq/f39/QiUpqbDoqHE
        nZ1Mq3ykqMakyqSkxqSkpKSkVAj9/f39hpTIyKbHoqGhoXAIfMrLpMqkxqSkxqTGpKRUqv39/f0IlMym
        yKbIpcShcAh8y6jKpMqkxsqkpKSkxlQI/f39/aqUzMzMyKbIpqJwqnzLy8qpxsqkpMakxqSkeAj9/f39
        CJSUlJSUlJSUlJQJgMupy8qpysqkyqSkxqRUqv39/f2GCKoIqgiqCKoIhgigrcvPqcuoy8qkxsqkxnyG
        /f39/ar9/f39/f39/f39qnzPz6nLy8uoyqnKpKTKVAj9/f39CP39/f39/f39/f0IfNDPz8+py8upyqjG
        yqR8hv39/f2G/f39/f39/f39/Qik0K7P0M+ty8vLy6jKpXyq/f39/ar9/f39/f39/f39CHzQ09Ctz8/P
        qcupy6jKeAj9/f39CP39/f39/f39/f2qoNPQ0NPQ0M/Qz8vLy6l8CP39/f2G/f39/f39/f39/QmkfKR8
        oHx8fHx8fHx8fHyG/f39/aoIqgiqCKoIqgiqCKoIqgiqCKoIqgiqCKoIqgj9/f39/f39/f39/f39/f39
        /f39/f39/f39/f39/f39/f39/f39/f39/f39/f39/f39/f39/f39/f39/f39/f39/f3/////////////
        ///AAAAD3vgAA974AAPe+AAD3vgAA974AAPe+AADwAAAA8AAAAPAAAADwAAAA8AAAAPAAAADwAAAA8AA
        AAPAAAADwAAAA8AAAAPAAAADwAAAA9/4AAPf+AAD3/gAA9/4AAPf+AAD3/gAA8AAAAP//////////ygA
        AAAQAAAAIAAAAAEACAAAAAAAAAAAAAAAAAAAAAAAAAAAAAAAAAAAAAAAAACAAACAAAAAgIAAgAAAAIAA
        gACAgAAAgICAAMDcwADwyqYAqj8qAP8/KgAAXyoAVV8qAKpfKgD/XyoAAH8qAFV/KgCqfyoA/38qAACf
        KgBVnyoAqp8qAP+fKgAAvyoAVb8qAKq/KgD/vyoAAN8qAFXfKgCq3yoA/98qAAD/KgBV/yoAqv8qAP//
        KgAAAFUAVQBVAKoAVQD/AFUAAB9VAFUfVQCqH1UA/x9VAAA/VQBVP1UAqj9VAP8/VQAAX1UAVV9VAKpf
        VQD/X1UAAH9VAFV/VQCqf1UA/39VAACfVQBVn1UAqp9VAP+fVQAAv1UAVb9VAKq/VQD/v1UAAN9VAFXf
        VQCq31UA/99VAAD/VQBV/1UAqv9VAP//VQAAAH8AVQB/AKoAfwD/AH8AAB9/AFUffwCqH38A/x9/AAA/
        fwBVP38Aqj9/AP8/fwAAX38AVV9/AKpffwD/X38AAH9/AFV/fwCqf38A/39/AACffwBVn38Aqp9/AP+f
        fwAAv38AVb9/AKq/fwD/v38AAN9/AFXffwCq338A/99/AAD/fwBV/38Aqv9/AP//fwAAAKoAVQCqAKoA
        qgD/AKoAAB+qAFUfqgCqH6oA/x+qAAA/qgBVP6oAqj+qAP8/qgAAX6oAVV+qAKpfqgD/X6oAAH+qAFV/
        qgCqf6oA/3+qAACfqgBVn6oAqp+qAP+fqgAAv6oAVb+qAKq/qgD/v6oAAN+qAFXfqgCq36oA/9+qAAD/
        qgBV/6oAqv+qAP//qgAAANQAVQDUAKoA1AD/ANQAAB/UAFUf1ACqH9QA/x/UAAA/1ABVP9QAqj/UAP8/
        1AAAX9QAVV/UAKpf1AD/X9QAAH/UAFV/1ACqf9QA/3/UAACf1ABVn9QAqp/UAP+f1AAAv9QAVb/UAKq/
        1AD/v9QAAN/UAFXf1ACq39QA/9/UAAD/1ABV/9QAqv/UAP//1ABVAP8AqgD/AAAf/wBVH/8Aqh//AP8f
        /wAAP/8AVT//AKo//wD/P/8AAF//AFVf/wCqX/8A/1//AAB//wBVf/8Aqn//AP9//wAAn/8AVZ//AKqf
        /wD/n/8AAL//AFW//wCqv/8A/7//AADf/wBV3/8Aqt//AP/f/wBV//8Aqv//AP/MzAD/zP8A//8zAP//
        ZgD//5kA///MAAB/AABVfwAAqn8AAP9/AAAAnwAAVZ8AAKqfAAD/nwAAAL8AAFW/AACqvwAA/78AAADf
        AABV3wAAqt8AAP/fAABV/wAAqv8AAAAAKgBVACoAqgAqAP8AKgAAHyoAVR8qAKofKgD/HyoAAD8qAFU/
        KgDw+/8ApKCgAICAgAAAAP8AAP8AAAD//wD/AAAAAAAAAP//AAD///8A/f39/f39/f39/f39/f39/f0I
        hgiqCKoICKoICKaGCP39qv39hv2GNg4ODjII/ar9/Yb9/ar9qjdjXzsOCP2G/f0IhquGCAleCWNfNob9
        qv39qkxMTEgIX19fX18I/Qj9/QhwnZlMqoYIqggIqgiG/f2qcKadcAl8fFQDVFQDqv39CHDMpnCqfMvL
        ysrKVAj9/QiUlHBwCYDPy8/LylSG/f2GqoYIqgig0M/Py8t8qv39CP39/f2GpNDQ0M/PfAn9/ar9/f39
        qqT20NDQ0Hyq/f2G/f39/QmkpKSloKR8CP39CKoIhgiqCIYIqgiGCKr9/f39/f39/f39/f39/f39/f//
        hv2AAf0ItAX9/bQFX2OABWNfgAU7O4ABNzeAAf39gAGq/YAB/YaAAf39vAE6h7wBX2O8AV9fgAE7N///
        /f0oAAAAIAAAAEAAAAABACAAAAAAAAAAAAAAAAAAAAAAAAAAAAAAAAAAAAAAAAAAAAAAAAAAAAAAAAAA
        AAAAAAAAAAAAAAAAAAAAAAAAAAAAAAAAAAAAAAAAAAAAAAAAAAAAAAAAAAAAAAAAAAAAAAAAAAAAAAAA
        AAAAAAAAAAAAAAAAAAAAAAAAAAAAAAAAAAAAAAAAAAAAAAAAAAAAAAAAAAAAAAAAAAAAAAAAAAAAAAAA
        AAAAAAAAAAAAAAAAAAAAAAAAAAAAAAAAAAAAAAAAAAAAAAAAAAAAAAAAAAAAAAAAAAAAAAAAAAAAAAAA
        AAAAAAAAAAAAAAAAAAAAAAAAAAAAAAAAAAAAAAAAAAAAAAAAAAAAAAAAAAAAAAAAAAAAAAAAAAAAAAAA
        AAAAAAAAAAAAAAAAAAAAAAAAAAAAAAAAAAAAAAAAAAAAAAAAAAAAAAAAAAAAAAAAAAAAAAAAAAAAAAAA
        AAAAAAAAAAAAAAAAAAAAAAAAAAAAAAAAAAAAAAAAAAAAAAAAAAAAAAAAAAAAAAAAAAAAAAAAAAAAAAAA
        AAAAAAAAAAAAAAAAAADCv8H/wr/B/8K/wf/Cv8H/wr/B/8K/wf/Cv8H/wr/B/8K/wf/Cv8H/wr/B/8K/
        wf/Cv8H/wr/B/8K/wf/Cv8H/wr/B/8K/wf/Cv8H/wr/B/8K/wf/Cv8H/wr/B/8K/wf/Cv8H/wr/B/8K/
        wf/Cv8H/AAAAAAAAAAAAAAAAAAAAAMK/wf8AAAAAAAAAAAAAAAAAAAAAwr/B/wAAAAAAAAAAAAAAAAAA
        AAAAAAAAwr/B/7Z3Sf+zckT/rm0//6toO/+nYjb/pF4y/6BZLv+dVCr/mlEn/5dNI/+VSiH/kkce/5FE
        HP+RRBz/kUUb/8K/wf8AAAAAAAAAAAAAAAAAAAAAwr/B/wAAAAAAAAAAAAAAAAAAAADCv8H/AAAAAAAA
        AAAAAAAAAAAAAAAAAADCv8H/v4JS//+aZv//lWD/+5Bc//WLV//uh1P/54FO/997S//Wdkb/zXBD/8Vr
        QP+9Zj3/tGI5/65dN/+RRRz/wr/B/wAAAAAAAAAAAAAAAAAAAADCv8H/AAAAAAAAAAAAAAAAAAAAAMK/
        wf8AAAAAAAAAAAAAAAAAAAAAAAAAAMK/wf/GjFv//6Rz//+fbf//m2f//5Zh//yRXf/3jVj/8IhV/+mD
        UP/hfUz/2HhI/9ByRP/HbED/v2c9/5VJIf/Cv8H/AAAAAAAAAAAAAAAAAAAAAMK/wf8AAAAAAAAAAAAA
        AAAAAAAAwr/B/wAAAAAAAAAAAAAAAAAAAAAAAAAAwr/B/86WZP//r4L//6p7//+mdf//oW7//5xo//+X
        Yv/9kl7/+I5a//KJVf/rhFH/4n5N/9t4SP/Sc0X/mlEm/8K/wf8AAAAAAAAAAAAAAAAAAAAAwr/B/wAA
        AAAAAAAAAAAAAAAAAADCv8H/AAAAAAAAAAAAAAAAAAAAAAAAAADCv8H/1J9s//+4kf//tIv//6+E//+r
        ff//p3f//6Jw//+eav//mWT//pRf//qQWv/0i1b/7IVS/+V/Tv+gWC7/wr/B/wAAAAAAAAAAAAAAAAAA
        AADCv8H/AAAAAAAAAAAAAAAAAAAAAMK/wf8AAAAAAAAAAAAAAAAAAAAAAAAAAMK/wf/apnP//7+d//+7
        mP//uJL//7WM//+whv//rH///6d4//+jcf//n2v//5ll//+VYP/6kVv/9YxY/6diN//Cv8H/AAAAAAAA
        AAAAAAAAAAAAAMK/wf/Cv8H/wr/B/8K/wf/Cv8H/wr/B/8K/wf/Cv8H/wr/B/8K/wf/Cv8H/wr/B/96t
        eP//wqL//8Gi//+/nv//vJn//7mT//+2jv//sYj//66A//+pev//pHP//6Bt//+bZ///l2L/r20//8K/
        wf8AAAAAAAAAAAAAAAAAAAAAwr/B/xYXev8XF3b/GBVx/xkUbf8ZFGr/GhNm/xoSY/8bEV//HBFd/xwQ
        W//Cv8H/4K96///Cov//wqL//8Ki///Cov//wJ///72b//+6lf//t4///7KJ//+ugv//qnv//6V0//+h
        bv+3d0n/wr/B/wAAAAAAAAAAAAAAAAAAAADCv8H/FRqE/0dN1v8/RNL/Nz3Q/y40zv8nLcz/ISfK/xwh
        yf8WHMf/GxJh/8K/wf/gr3r/4K96/+Cvev/gr3r/3614/9yqdf/apnL/16Nw/9Sea//Rmmj/zZZk/8qR
        X//GjFz/w4dW/7+CUv/Cv8H/AAAAAAAAAAAAAAAAAAAAAMK/wf8SHZD/WF3a/05U1/9FS9X/PUPS/zU7
        0P8uM83/JyzL/yAmyf8aFGn/wr/B/8K/wf/Cv8H/wr/B/8K/wf/Cv8H/wr/B/8K/wf/Cv8H/wr/B/8K/
        wf/Cv8H/wr/B/8K/wf/Cv8H/wr/B/8K/wf8AAAAAAAAAAAAAAAAAAAAAwr/B/xAfnP9obt7/YGTc/1Zb
        2f9NU9f/RUrU/ztB0v80OdD/LDHO/xgWcv/Cv8H/Dn+n/w18pP8MeqH/DHie/wt1m/8Kc5j/CXGV/wlv
        k/8JbJD/CGqN/wdpi/8HZ4j/BmWH/wZkhf8GYoP/wr/B/wAAAAAAAAAAAAAAAAAAAADCv8H/DiKp/3l+
        4/9vdeH/Zmze/11i2/9UWtn/S1HW/0NI1P86P9H/Fhh9/8K/wf8Ogar/Barp/wGo6P8Apef/AKPm/wCi
        5P8An+L/AJ7h/wCd3/8AnN7/AJnc/wCY2/8AmNn/AJbX/wZjhP/Cv8H/AAAAAAAAAAAAAAAAAAAAAMK/
        wf8MJbX/iI7n/4CF5v93fOP/bnPg/2Vr3f9bYdv/UljY/0lP1v8UGoj/wr/B/w+Erf8Lrur/Bqvq/wOo
        6f8Apuf/AKTm/wCi5f8AoOT/AJ/i/wCd4f8AnN//AJrd/wCZ2/8AmNr/BmWH/8K/wf8AAAAAAAAAAAAA
        AAAAAAAAwr/B/wkowP+WnOz/jpTq/4aL6P9+hOX/dXri/2xx4P9jaN3/WV/b/xEek//Cv8H/EIaw/xay
        7P8Or+z/Cavr/wWq6v8Bp+j/AKbn/wCj5f8AoeT/AJ/j/wCe4f8AnOD/AJve/wCa3f8HZ4n/wr/B/wAA
        AAAAAAAAAAAAAAAAAADCv8H/CCrK/6Ko7/+coe7/lZrr/42T6f+Fiub/fIHl/3N54v9rcN//ECGg/8K/
        wf8QiLP/I7nu/xq07f8Ssez/C63r/war6v8Cqen/AKbo/wCk5v8AouX/AKHk/wCf4f8AneH/AJzf/who
        i//Cv8H/AAAAAAAAAAAAAAAAAAAAAMK/wf8GLNP/q7Hy/6as8P+hpu//mp/u/5OY6/+LkOj/g4nm/3qA
        5P8NI6z/wr/B/xCKtv8xvvD/J7rv/x627f8Vsuz/Dq/s/wmr6/8Equn/Aafo/wCl5/8Ao+X/AKHk/wCf
        4v8AnuH/CGqO/8K/wf8AAAAAAAAAAAAAAAAAAAAAwr/B/wUu2/+vtPP/r7Tz/6qv8v+mq/D/oKXv/5me
        7f+Sl+v/io/p/wsmt//Cv8H/Eo24/0HF8f82wfD/LLzv/yK47v8atO3/EbHs/wut6/8Gq+r/A6np/wCm
        6P8Apeb/AKLl/wCh5P8IbJD/wr/B/wAAAAAAAAAAAAAAAAAAAADCv8H/BC/h/wQv3/8FL9z/BS3Z/wYt
        1v8GLNL/ByvP/wgqy/8IKcb/CSnC/8K/wf8Sjrv/Uszy/0fH8f87w/H/Mb7v/ye67/8et+7/FbPt/w6v
        6/8IrOv/BKnp/wGo6P8Apef/AKPl/wluk//Cv8H/AAAAAAAAAAAAAAAAAAAAAMK/wf/Cv8H/wr/B/8K/
        wf/Cv8H/wr/B/8K/wf/Cv8H/wr/B/8K/wf/Cv8H/wr/B/xKRvf9j0/P/WM/z/0zK8f9BxfH/N8Hw/yy8
        7/8iuO7/GbTt/xGx7P8Lruv/Bqrq/wOo6f8Apuf/CnGV/8K/wf8AAAAAAAAAAAAAAAAAAAAAwr/B/wAA
        AAAAAAAAAAAAAAAAAAAAAAAAAAAAAAAAAAAAAAAAAAAAAAAAAADCv8H/E5LA/3Ta8/9q1fP/XtHz/1LM
        8v9Hx/H/O8Pw/zG+7/8nu+//Hrbt/xay7f8Or+v/CKzq/wSq6f8Kc5j/wr/B/wAAAAAAAAAAAAAAAAAA
        AADCv8H/AAAAAAAAAAAAAAAAAAAAAAAAAAAAAAAAAAAAAAAAAAAAAAAAAAAAAMK/wf8UlMH/hOD1/3rc
        9f9v2PP/ZNTy/1jO8v9NyvH/Qsbx/zbB8P8svO//I7ju/xm07f8SsOz/C67r/wt2m//Cv8H/AAAAAAAA
        AAAAAAAAAAAAAMK/wf8AAAAAAAAAAAAAAAAAAAAAAAAAAAAAAAAAAAAAAAAAAAAAAAAAAAAAwr/B/xSW
        w/+T5vb/iuL1/3/e9P912vT/adbz/13R8/9SzPL/R8jx/zzD8P8xvvD/J7rv/x627v8Vsuz/C3ie/8K/
        wf8AAAAAAAAAAAAAAAAAAAAAwr/B/wAAAAAAAAAAAAAAAAAAAAAAAAAAAAAAAAAAAAAAAAAAAAAAAAAA
        AADCv8H/FJbG/57r9/+X6Pb/juT1/4Th9f963fX/b9j0/2PT8/9Yz/L/TMrx/0HF8f83wO//LLzv/yK4
        7v8MeqH/wr/B/wAAAAAAAAAAAAAAAAAAAADCv8H/AAAAAAAAAAAAAAAAAAAAAAAAAAAAAAAAAAAAAAAA
        AAAAAAAAAAAAAMK/wf8VmMf/qO/3/6Lt9/+b6vb/kub2/4rj9f9/3vX/dNrz/2rV8/9d0fP/Uszy/0fI
        8f88w/D/Mr7v/w19pP/Cv8H/AAAAAAAAAAAAAAAAAAAAAMK/wf8AAAAAAAAAAAAAAAAAAAAAAAAAAAAA
        AAAAAAAAAAAAAAAAAAAAAAAAwr/B/xWZyP8UmMf/FZfF/xSVw/8TlML/E5K//xOQvf8Sjrv/EYy4/xGK
        tv8QiLL/D4Ww/w+Erf8Pgar/Dn+n/8K/wf8AAAAAAAAAAAAAAAAAAAAAwr/B/8K/wf/Cv8H/wr/B/8K/
        wf/Cv8H/wr/B/8K/wf/Cv8H/wr/B/8K/wf/Cv8H/wr/B/8K/wf/Cv8H/wr/B/8K/wf/Cv8H/wr/B/8K/
        wf/Cv8H/wr/B/8K/wf/Cv8H/wr/B/8K/wf/Cv8H/wr/B/wAAAAAAAAAAAAAAAAAAAAAAAAAAAAAAAAAA
        AAAAAAAAAAAAAAAAAAAAAAAAAAAAAAAAAAAAAAAAAAAAAAAAAAAAAAAAAAAAAAAAAAAAAAAAAAAAAAAA
        AAAAAAAAAAAAAAAAAAAAAAAAAAAAAAAAAAAAAAAAAAAAAAAAAAAAAAAAAAAAAAAAAAAAAAAAAAAAAAAA
        AAAAAAAAAAAAAAAAAAAAAAAAAAAAAAAAAAAAAAAAAAAAAAAAAAAAAAAAAAAAAAAAAAAAAAAAAAAAAAAA
        AAAAAAAAAAAAAAAAAAAAAAAAAAAAAAAAAAAAAAAAAAAAAAAAAAAAAAAAAAAAAAAAAAAAAAAAAAAAAP//
        /////////////8AAAAPe+AAD3vgAA974AAPe+AAD3vgAA974AAPAAAADwAAAA8AAAAPAAAADwAAAA8AA
        AAPAAAADwAAAA8AAAAPAAAADwAAAA8AAAAPAAAAD3/gAA9/4AAPf+AAD3/gAA9/4AAPf+AADwAAAA///
        ////////KAAAABAAAAAgAAAAAQAgAAAAAAAAAAAAAAAAAAAAAAAAAAAAAAAAAAAAAAAAAAAAAAAAAAAA
        AAAAAAAAAAAAAAAAAAAAAAAAAAAAAAAAAAAAAAAAAAAAAAAAAAAAAAAAAAAAAAAAAAAAAAAAwMDA/8DA
        wP/AwMD/wMDA/8DAwP/AwMD/wMDA/8DAwP/AwMD/wMDA/8DAwP/AwMD/wMDA/8DAwP8AAAAAAAAAAMDA
        wP8AAAAAAAAAAMDAwP8AAAAAwMDA/8F2R/+9bj//umc6/7diNf+3YjX/wMDA/wAAAADAwMD/AAAAAAAA
        AADAwMD/AAAAAAAAAADAwMD/AAAAAMDAwP/RkmD//7aP//+ldP/8kl3/vW0//8DAwP8AAAAAwMDA/wAA
        AAAAAAAAwMDA/8DAwP/AwMD/wMDA/8DAwP/AwMD/3ap2///Cov//to7//6V0/8uJWP/AwMD/AAAAAMDA
        wP8AAAAAAAAAAMDAwP8THI7/FBqF/xYYfP8XFnP/wMDA/+Cvev/gr3r/4K96/92qdv/ao3D/wMDA/wAA
        AADAwMD/AAAAAAAAAADAwMD/ECCd/2Fn3P8zOc//FRmC/8DAwP/AwMD/wMDA/8DAwP/AwMD/wMDA/8DA
        wP/AwMD/wMDA/wAAAAAAAAAAwMDA/w0krP+Pler/YWbd/xIcj//AwMD/DHmf/wpzmP8Ib5L/B2uO/wdq
        jf8Gao3/B2qN/8DAwP8AAAAAAAAAAMDAwP8KJrv/r7Tz/5CU6v8PIJ//wMDA/w+Dq/87y/z/Kcb8/xrD
        /P8QwPv/EMD7/wdqjf/AwMD/AAAAAAAAAADAwMD/CCrI/woowP8LJrf/DSSu/8DAwP8Sjbj/Zdb9/0/Q
        /P88y/v/Kcf7/xrC+/8IbZD/wMDA/wAAAAAAAAAAwMDA/8DAwP/AwMD/wMDA/8DAwP/AwMD/FpfG/43h
        /f962/3/Zdb8/0/Q/P87zPz/CXSZ/8DAwP8AAAAAAAAAAMDAwP8AAAAAAAAAAAAAAAAAAAAAwMDA/xif
        z/+u6f7/n+X9/47h/f953P3/ZNb9/w19pP/AwMD/AAAAAAAAAADAwMD/AAAAAAAAAAAAAAAAAAAAAMDA
        wP8apNX/uez+/7ns/v+u6f7/oOX9/43h/f8Rh7H/wMDA/wAAAAAAAAAAwMDA/wAAAAAAAAAAAAAAAAAA
        AADAwMD/GqTV/xqk1f8apNX/GaHR/xecy/8WmMb/FJK+/8DAwP8AAAAAAAAAAMDAwP/AwMD/wMDA/8DA
        wP/AwMD/wMDA/8DAwP/AwMD/wMDA/8DAwP/AwMD/wMDA/8DAwP/AwMD/AAAAAAAAAAAAAAAAAAAAAAAA
        AAAAAAAAAAAAAAAAAAAAAAAAAAAAAAAAAAAAAAAAAAAAAAAAAAAAAAAAAAAAAAAAAAD//wAAgAEAALQF
        wf+0BQAAgAUAAIAFAACAAQAAgAHB/4ABAACAAQAAgAEAALwBAAC8AQAAvAHB/4ABbP///5H/
</value>
  </data>
  <data name="&gt;&gt;commitcountPerUserToolStripMenuItem.Name" xml:space="preserve">
    <value>commitcountPerUserToolStripMenuItem</value>
  </data>
  <data name="updateAllSubmodulesRecursiveToolStripMenuItem.Text" xml:space="preserve">
    <value>Update all submodules recursive</value>
  </data>
  <data name="toolStripButtonPull.Size" type="System.Drawing.Size, System.Drawing">
    <value>23, 22</value>
  </data>
  <data name="Tree.Size" type="System.Drawing.Size, System.Drawing">
    <value>788, 260</value>
  </data>
  <data name="editgitignoreToolStripMenuItem1.Size" type="System.Drawing.Size, System.Drawing">
    <value>181, 22</value>
  </data>
  <data name="pullToolStripMenuItem.ShortcutKeys" type="System.Windows.Forms.Keys, System.Windows.Forms">
    <value>Ctrl+Down</value>
  </data>
  <data name="Diff.Text" xml:space="preserve">
    <value>Diff</value>
  </data>
  <data name="settingsToolStripMenuItem2.Text" xml:space="preserve">
    <value>Settings</value>
  </data>
  <data name="RevisionGrid.Size" type="System.Drawing.Size, System.Drawing">
    <value>796, 229</value>
  </data>
  <data name="&gt;&gt;fileToolStripMenuItem.Type" xml:space="preserve">
    <value>System.Windows.Forms.ToolStripMenuItem, System.Windows.Forms, Version=2.0.0.0, Culture=neutral, PublicKeyToken=b77a5c561934e089</value>
  </data>
  <data name="&gt;&gt;cleanupToolStripMenuItem.Type" xml:space="preserve">
    <value>System.Windows.Forms.ToolStripMenuItem, System.Windows.Forms, Version=2.0.0.0, Culture=neutral, PublicKeyToken=b77a5c561934e089</value>
  </data>
  <data name="&gt;&gt;splitContainer1.Type" xml:space="preserve">
    <value>System.Windows.Forms.SplitContainer, System.Windows.Forms, Version=2.0.0.0, Culture=neutral, PublicKeyToken=b77a5c561934e089</value>
  </data>
  <data name="pushToolStripMenuItem.Size" type="System.Drawing.Size, System.Drawing">
    <value>227, 22</value>
  </data>
  <data name="&gt;&gt;splitContainer1.Panel1.Name" xml:space="preserve">
    <value>splitContainer1.Panel1</value>
  </data>
  <data name="&gt;&gt;checkoutBranchToolStripMenuItem.Type" xml:space="preserve">
    <value>System.Windows.Forms.ToolStripMenuItem, System.Windows.Forms, Version=2.0.0.0, Culture=neutral, PublicKeyToken=b77a5c561934e089</value>
  </data>
  <data name="&gt;&gt;EditSettings.Type" xml:space="preserve">
    <value>System.Windows.Forms.ToolStripButton, System.Windows.Forms, Version=2.0.0.0, Culture=neutral, PublicKeyToken=b77a5c561934e089</value>
  </data>
  <data name="&gt;&gt;stashPopToolStripMenuItem.Name" xml:space="preserve">
    <value>stashPopToolStripMenuItem</value>
  </data>
  <data name="&gt;&gt;splitContainer1.Panel2.Type" xml:space="preserve">
    <value>System.Windows.Forms.SplitterPanel, System.Windows.Forms, Version=2.0.0.0, Culture=neutral, PublicKeyToken=b77a5c561934e089</value>
  </data>
  <data name="&gt;&gt;menuStrip1.Name" xml:space="preserve">
    <value>menuStrip1</value>
  </data>
  <data name="tabControl1.Location" type="System.Drawing.Point, System.Drawing">
    <value>0, 0</value>
  </data>
  <data name="remotesToolStripMenuItem.Size" type="System.Drawing.Size, System.Drawing">
    <value>70, 20</value>
  </data>
  <data name="CommitInfo.Location" type="System.Drawing.Point, System.Drawing">
    <value>4, 22</value>
  </data>
  <data name="TreeContextMenu.Size" type="System.Drawing.Size, System.Drawing">
    <value>118, 26</value>
  </data>
  <data name="recentToolStripMenuItem.Text" xml:space="preserve">
    <value>Recent Repositories</value>
  </data>
  <data name="EditSettings.Size" type="System.Drawing.Size, System.Drawing">
    <value>23, 22</value>
  </data>
  <data name="initNewRepositoryToolStripMenuItem.Size" type="System.Drawing.Size, System.Drawing">
    <value>227, 22</value>
  </data>
  <data name="commitcountPerUserToolStripMenuItem.Text" xml:space="preserve">
    <value>Commits per user</value>
  </data>
  <data name="menuStrip1.Text" xml:space="preserve">
    <value>menuStrip1</value>
  </data>
  <data name="&gt;&gt;toolStripSeparator15.Name" xml:space="preserve">
    <value>toolStripSeparator15</value>
  </data>
  <data name="&gt;&gt;verifyGitDatabaseToolStripMenuItem.Name" xml:space="preserve">
    <value>verifyGitDatabaseToolStripMenuItem</value>
  </data>
  <data name="gitBashToolStripMenuItem.Text" xml:space="preserve">
    <value>Git bash</value>
  </data>
  <data name="&gt;&gt;toolStripSeparator2.Name" xml:space="preserve">
    <value>toolStripSeparator2</value>
  </data>
  <data name="donateToolStripMenuItem.Text" xml:space="preserve">
    <value>Donate</value>
  </data>
  <data name="splitContainer2.Orientation" type="System.Windows.Forms.Orientation, System.Windows.Forms">
    <value>Horizontal</value>
  </data>
  <data name="&gt;&gt;donateToolStripMenuItem.Type" xml:space="preserve">
    <value>System.Windows.Forms.ToolStripMenuItem, System.Windows.Forms, Version=2.0.0.0, Culture=neutral, PublicKeyToken=b77a5c561934e089</value>
  </data>
  <data name="splitContainer1.TabIndex" type="System.Int32, mscorlib">
    <value>0</value>
  </data>
  <data name="DiffText.Dock" type="System.Windows.Forms.DockStyle, System.Windows.Forms">
    <value>Fill</value>
  </data>
  <data name="saveToolStripMenuItem.Text" xml:space="preserve">
    <value>Save</value>
  </data>
  <data name="refreshToolStripMenuItem.ShortcutKeys" type="System.Windows.Forms.Keys, System.Windows.Forms">
    <value>F5</value>
  </data>
  <data name="RevisionGrid.Dock" type="System.Windows.Forms.DockStyle, System.Windows.Forms">
    <value>Fill</value>
  </data>
  <data name="&gt;&gt;splitContainer4.Panel1.Name" xml:space="preserve">
    <value>splitContainer4.Panel1</value>
  </data>
  <data name="DiffFiles.Location" type="System.Drawing.Point, System.Drawing">
    <value>0, 0</value>
  </data>
  <data name="mergeBranchToolStripMenuItem.ShortcutKeys" type="System.Windows.Forms.Keys, System.Windows.Forms">
    <value>Ctrl+M</value>
  </data>
  <data name="&gt;&gt;splitContainer4.Panel2.Type" xml:space="preserve">
    <value>System.Windows.Forms.SplitterPanel, System.Windows.Forms, Version=2.0.0.0, Culture=neutral, PublicKeyToken=b77a5c561934e089</value>
  </data>
  <data name="&gt;&gt;RevisionInfo.Parent" xml:space="preserve">
    <value>CommitInfo</value>
  </data>
  <data name="&gt;&gt;DiffFiles.ZOrder" xml:space="preserve">
    <value>0</value>
  </data>
  <data name="&gt;&gt;splitContainer3.Type" xml:space="preserve">
    <value>System.Windows.Forms.SplitContainer, System.Windows.Forms, Version=2.0.0.0, Culture=neutral, PublicKeyToken=b77a5c561934e089</value>
  </data>
  <data name="CommitInfo.Text" xml:space="preserve">
    <value>Commit</value>
  </data>
  <data name="&gt;&gt;DiffText.Name" xml:space="preserve">
    <value>DiffText</value>
  </data>
  <data name="&gt;&gt;toolStripSeparator13.Name" xml:space="preserve">
    <value>toolStripSeparator13</value>
  </data>
  <data name="&gt;&gt;$this.Name" xml:space="preserve">
    <value>FormBrowse</value>
  </data>
  <data name="&gt;&gt;toolStripSeparator8.Type" xml:space="preserve">
    <value>System.Windows.Forms.ToolStripSeparator, System.Windows.Forms, Version=2.0.0.0, Culture=neutral, PublicKeyToken=b77a5c561934e089</value>
  </data>
  <data name="DiffFiles.TabIndex" type="System.Int32, mscorlib">
    <value>1</value>
  </data>
  <data name="kGitToolStripMenuItem.Size" type="System.Drawing.Size, System.Drawing">
    <value>179, 22</value>
  </data>
  <data name="toolStripButtonPush.Size" type="System.Drawing.Size, System.Drawing">
    <value>23, 22</value>
  </data>
  <data name="RevisionInfo.Dock" type="System.Windows.Forms.DockStyle, System.Windows.Forms">
    <value>Fill</value>
  </data>
  <data name="toolStripTextBoxFilter.Size" type="System.Drawing.Size, System.Drawing">
    <value>120, 25</value>
  </data>
  <data name="&gt;&gt;refreshToolStripMenuItem.Name" xml:space="preserve">
    <value>refreshToolStripMenuItem</value>
  </data>
  <data name="&gt;&gt;DiffText.Type" xml:space="preserve">
    <value>GitUI.FileViewer, GitUI, Version=1.0.0.0, Culture=neutral, PublicKeyToken=null</value>
  </data>
  <data name="&gt;&gt;settingsToolStripMenuItem.Type" xml:space="preserve">
    <value>System.Windows.Forms.ToolStripMenuItem, System.Windows.Forms, Version=2.0.0.0, Culture=neutral, PublicKeyToken=b77a5c561934e089</value>
  </data>
  <data name="stashToolStripMenuItem.Text" xml:space="preserve">
    <value>Stash changes</value>
  </data>
  <data name="splitContainer4.TabIndex" type="System.Int32, mscorlib">
    <value>1</value>
  </data>
  <data name="commitToolStripMenuItem.Size" type="System.Drawing.Size, System.Drawing">
    <value>227, 22</value>
  </data>
  <data name="&gt;&gt;splitContainer2.Panel2.Parent" xml:space="preserve">
    <value>splitContainer2</value>
  </data>
  <data name="&gt;&gt;splitContainer2.Type" xml:space="preserve">
    <value>System.Windows.Forms.SplitContainer, System.Windows.Forms, Version=2.0.0.0, Culture=neutral, PublicKeyToken=b77a5c561934e089</value>
  </data>
  <data name="archiveToolStripMenuItem.Size" type="System.Drawing.Size, System.Drawing">
    <value>227, 22</value>
  </data>
  <data name="&gt;&gt;RevisionGrid.Name" xml:space="preserve">
    <value>RevisionGrid</value>
  </data>
  <data name="&gt;&gt;toolStripSeparator9.Type" xml:space="preserve">
    <value>System.Windows.Forms.ToolStripSeparator, System.Windows.Forms, Version=2.0.0.0, Culture=neutral, PublicKeyToken=b77a5c561934e089</value>
  </data>
  <data name="&gt;&gt;applyPatchToolStripMenuItem.Name" xml:space="preserve">
    <value>applyPatchToolStripMenuItem</value>
  </data>
  <data name="&gt;&gt;gitMaintenanceToolStripMenuItem.Name" xml:space="preserve">
    <value>gitMaintenanceToolStripMenuItem</value>
  </data>
  <data name="menuStrip1.Location" type="System.Drawing.Point, System.Drawing">
    <value>0, 0</value>
  </data>
  <data name="&gt;&gt;refreshToolStripMenuItem.Type" xml:space="preserve">
    <value>System.Windows.Forms.ToolStripMenuItem, System.Windows.Forms, Version=2.0.0.0, Culture=neutral, PublicKeyToken=b77a5c561934e089</value>
  </data>
  <data name="&gt;&gt;Diff.Name" xml:space="preserve">
    <value>Diff</value>
  </data>
  <data name="&gt;&gt;cloneToolStripMenuItem.Type" xml:space="preserve">
    <value>System.Windows.Forms.ToolStripMenuItem, System.Windows.Forms, Version=2.0.0.0, Culture=neutral, PublicKeyToken=b77a5c561934e089</value>
  </data>
  <data name="GitBash.ToolTipText" xml:space="preserve">
    <value>Git bash</value>
  </data>
  <data name="&gt;&gt;editgitignoreToolStripMenuItem1.Type" xml:space="preserve">
    <value>System.Windows.Forms.ToolStripMenuItem, System.Windows.Forms, Version=2.0.0.0, Culture=neutral, PublicKeyToken=b77a5c561934e089</value>
  </data>
  <data name="&gt;&gt;exitToolStripMenuItem.Name" xml:space="preserve">
    <value>exitToolStripMenuItem</value>
  </data>
  <data name="splitContainer3.TabIndex" type="System.Int32, mscorlib">
    <value>1</value>
  </data>
  <data name="RevisionInfo.Size" type="System.Drawing.Size, System.Drawing">
    <value>788, 261</value>
  </data>
  <data name="&gt;&gt;openToolStripMenuItem.Name" xml:space="preserve">
    <value>openToolStripMenuItem</value>
  </data>
  <data name="pluginsToolStripMenuItem.Text" xml:space="preserve">
    <value>Plugins</value>
  </data>
  <data name="viewDiffToolStripMenuItem.Text" xml:space="preserve">
    <value>View diff</value>
  </data>
  <data name="&gt;&gt;FileText.Type" xml:space="preserve">
    <value>GitUI.FileViewer, GitUI, Version=1.0.0.0, Culture=neutral, PublicKeyToken=null</value>
  </data>
  <data name="aboutToolStripMenuItem.Size" type="System.Drawing.Size, System.Drawing">
    <value>191, 22</value>
  </data>
  <data name="&gt;&gt;stashToolStripMenuItem.Type" xml:space="preserve">
    <value>System.Windows.Forms.ToolStripMenuItem, System.Windows.Forms, Version=2.0.0.0, Culture=neutral, PublicKeyToken=b77a5c561934e089</value>
  </data>
  <data name="DiffContextMenu.Size" type="System.Drawing.Size, System.Drawing">
    <value>191, 26</value>
  </data>
  <data name="stashPopToolStripMenuItem.ToolTipText" xml:space="preserve">
    <value>Apply and drop single stash</value>
  </data>
  <data name="&gt;&gt;pluginsToolStripMenuItem.Type" xml:space="preserve">
    <value>System.Windows.Forms.ToolStripMenuItem, System.Windows.Forms, Version=2.0.0.0, Culture=neutral, PublicKeyToken=b77a5c561934e089</value>
  </data>
  <data name="splitContainer3.Size" type="System.Drawing.Size, System.Drawing">
    <value>796, 520</value>
  </data>
  <data name="viewStashToolStripMenuItem.Text" xml:space="preserve">
    <value>View stash</value>
  </data>
  <data name="&gt;&gt;toolStripSeparator7.Name" xml:space="preserve">
    <value>toolStripSeparator7</value>
  </data>
  <data name="&gt;&gt;settingsToolStripMenuItem1.Type" xml:space="preserve">
    <value>System.Windows.Forms.ToolStripMenuItem, System.Windows.Forms, Version=2.0.0.0, Culture=neutral, PublicKeyToken=b77a5c561934e089</value>
  </data>
  <data name="&gt;&gt;manageRemoteRepositoriesToolStripMenuItem1.Type" xml:space="preserve">
    <value>System.Windows.Forms.ToolStripMenuItem, System.Windows.Forms, Version=2.0.0.0, Culture=neutral, PublicKeyToken=b77a5c561934e089</value>
  </data>
  <data name="&gt;&gt;formatPatchToolStripMenuItem.Name" xml:space="preserve">
    <value>formatPatchToolStripMenuItem</value>
  </data>
  <data name="&gt;&gt;splitContainer4.Type" xml:space="preserve">
    <value>System.Windows.Forms.SplitContainer, System.Windows.Forms, Version=2.0.0.0, Culture=neutral, PublicKeyToken=b77a5c561934e089</value>
  </data>
  <data name="splitContainer1.Location" type="System.Drawing.Point, System.Drawing">
    <value>0, 0</value>
  </data>
  <data name="GitTree.Location" type="System.Drawing.Point, System.Drawing">
    <value>0, 0</value>
  </data>
  <data name="&gt;&gt;initNewRepositoryToolStripMenuItem.Name" xml:space="preserve">
    <value>initNewRepositoryToolStripMenuItem</value>
  </data>
  <data name="&gt;&gt;toolStripSeparator14.Name" xml:space="preserve">
    <value>toolStripSeparator14</value>
  </data>
  <data name="&gt;&gt;gitcommandLogToolStripMenuItem.Name" xml:space="preserve">
    <value>gitcommandLogToolStripMenuItem</value>
  </data>
  <data name="helpToolStripMenuItem.Text" xml:space="preserve">
    <value>Help</value>
  </data>
  <data name="&gt;&gt;remotesToolStripMenuItem.Type" xml:space="preserve">
    <value>System.Windows.Forms.ToolStripMenuItem, System.Windows.Forms, Version=2.0.0.0, Culture=neutral, PublicKeyToken=b77a5c561934e089</value>
  </data>
  <data name="&gt;&gt;splitContainer3.Panel1.Name" xml:space="preserve">
    <value>splitContainer3.Panel1</value>
  </data>
  <data name="$this.Text" xml:space="preserve">
    <value>Git Extensions</value>
  </data>
  <data name="&gt;&gt;splitContainer3.Panel2.Type" xml:space="preserve">
    <value>System.Windows.Forms.SplitterPanel, System.Windows.Forms, Version=2.0.0.0, Culture=neutral, PublicKeyToken=b77a5c561934e089</value>
  </data>
  <data name="&gt;&gt;splitContainer1.Panel2.Name" xml:space="preserve">
    <value>splitContainer1.Panel2</value>
  </data>
  <data name="gitMaintenanceToolStripMenuItem.Size" type="System.Drawing.Size, System.Drawing">
    <value>181, 22</value>
  </data>
  <data name="openWithDifftoolToolStripMenuItem.Text" xml:space="preserve">
    <value>Open with difftool</value>
  </data>
  <data name="&gt;&gt;pushToolStripMenuItem.Type" xml:space="preserve">
    <value>System.Windows.Forms.ToolStripMenuItem, System.Windows.Forms, Version=2.0.0.0, Culture=neutral, PublicKeyToken=b77a5c561934e089</value>
  </data>
  <data name="EditSettings.ImageTransparentColor" type="System.Drawing.Color, System.Drawing">
    <value>Magenta</value>
  </data>
  <data name="refreshToolStripMenuItem.Text" xml:space="preserve">
    <value>Refresh</value>
  </data>
  <data name="ToolStrip.Location" type="System.Drawing.Point, System.Drawing">
    <value>0, 0</value>
  </data>
  <data name="settingsToolStripMenuItem1.Size" type="System.Drawing.Size, System.Drawing">
    <value>66, 20</value>
  </data>
  <data name="tagToolStripMenuItem.Size" type="System.Drawing.Size, System.Drawing">
    <value>227, 22</value>
  </data>
  <data name="&gt;&gt;mergeBranchToolStripMenuItem.Name" xml:space="preserve">
    <value>mergeBranchToolStripMenuItem</value>
  </data>
  <data name="&gt;&gt;splitContainer4.Panel2.ZOrder" xml:space="preserve">
    <value>1</value>
  </data>
  <data name="Workingdir.ToolTipText" xml:space="preserve">
    <value>Change working directory</value>
  </data>
  <data name="&gt;&gt;RevisionInfo.Name" xml:space="preserve">
    <value>RevisionInfo</value>
  </data>
  <data name="gitcommandLogToolStripMenuItem.Text" xml:space="preserve">
    <value>Gitcommand log</value>
  </data>
  <data name="deleteTagToolStripMenuItem.Size" type="System.Drawing.Size, System.Drawing">
    <value>227, 22</value>
  </data>
  <data name="formatPatchToolStripMenuItem.Size" type="System.Drawing.Size, System.Drawing">
    <value>227, 22</value>
  </data>
  <data name="splitContainer1.SplitterDistance" type="System.Int32, mscorlib">
    <value>217</value>
  </data>
  <data name="&gt;&gt;syncronizeAllSubmodulesToolStripMenuItem.Name" xml:space="preserve">
    <value>syncronizeAllSubmodulesToolStripMenuItem</value>
  </data>
  <data name="&gt;&gt;commandsToolStripMenuItem.Name" xml:space="preserve">
    <value>commandsToolStripMenuItem</value>
  </data>
  <data name="recentToolStripMenuItem.Size" type="System.Drawing.Size, System.Drawing">
    <value>202, 22</value>
  </data>
  <data name="&gt;&gt;FileText.Parent" xml:space="preserve">
    <value>splitContainer4.Panel2</value>
  </data>
  <data name="openToolStripMenuItem.ShortcutKeys" type="System.Windows.Forms.Keys, System.Windows.Forms">
    <value>Ctrl+O</value>
  </data>
  <data name="&gt;&gt;DiffContextMenu.Type" xml:space="preserve">
    <value>System.Windows.Forms.ContextMenuStrip, System.Windows.Forms, Version=2.0.0.0, Culture=neutral, PublicKeyToken=b77a5c561934e089</value>
  </data>
  <data name="DiffText.Size" type="System.Drawing.Size, System.Drawing">
    <value>567, 260</value>
  </data>
  <data name="runMergetoolToolStripMenuItem.Size" type="System.Drawing.Size, System.Drawing">
    <value>227, 22</value>
  </data>
  <data name="initializeAllSubmodulesRecursiveToolStripMenuItem.Text" xml:space="preserve">
    <value>Initialize all submodules recursive</value>
  </data>
  <data name="&gt;&gt;splitContainer3.Panel1.Parent" xml:space="preserve">
    <value>splitContainer3</value>
  </data>
  <data name="userManualToolStripMenuItem.Text" xml:space="preserve">
    <value>User Manual</value>
  </data>
  <data name="toolStripSplitStash.ImageTransparentColor" type="System.Drawing.Color, System.Drawing">
    <value>Magenta</value>
  </data>
  <data name="&gt;&gt;closeToolStripMenuItem.Type" xml:space="preserve">
    <value>System.Windows.Forms.ToolStripMenuItem, System.Windows.Forms, Version=2.0.0.0, Culture=neutral, PublicKeyToken=b77a5c561934e089</value>
  </data>
  <data name="startAuthenticationAgentToolStripMenuItem.Size" type="System.Drawing.Size, System.Drawing">
    <value>237, 22</value>
  </data>
  <data name="CurrentBranch.Image" type="System.Drawing.Bitmap, System.Drawing" mimetype="application/x-microsoft.net.object.bytearray.base64">
    <value>
        iVBORw0KGgoAAAANSUhEUgAAABAAAAAQCAYAAAAf8/9hAAAAAXNSR0IArs4c6QAAAARnQU1BAACxjwv8
        YQUAAAAgY0hSTQAAeiYAAICEAAD6AAAAgOgAAHUwAADqYAAAOpgAABdwnLpRPAAAATZJREFUOE9jZACC
        CTsvTWNgYswEsVHAv//TC9z1sjDE0QUm7L78HxsAiYMNJwRgBoA1IGGQoUQZgmwA0DJdEEZ2FUFD0AwA
        Oxgm9g3qN7yG4PNC/9nX/18RMqR+8Z4l6AH5G6hpElBzFxB3AvFdAoZwV8zbvBJmyEOg4o7Tr/+3nXr9
        v/XE6/8tx1//bwbiiz8gpuDyDnfJzDVrYYZc/vX/f8PR1/8bDr/+X3cIiA++/l994PV/oBDcEGyxCzcE
        5IUT7/7/r9r3Cohf/i/f8/x/+e5n/2sOvPr/D+oKXMkDbshnoMI9j37/L9359H/Jjif/q/Y+/w9yAMiV
        oHDDl77ghoA0bL71+X/Z7qf/X0I1g7wK1MxNKIGiuATkGpDNxGqGGQ43hBzNcEOADCUoJuhsQt7CkAcA
        NWKf9opd288AAAAASUVORK5CYII=
</value>
  </data>
  <data name="GitBash.Size" type="System.Drawing.Size, System.Drawing">
    <value>23, 22</value>
  </data>
  <data name="CurrentBranch.ImageTransparentColor" type="System.Drawing.Color, System.Drawing">
    <value>Magenta</value>
  </data>
  <data name="RefreshButton.ImageTransparentColor" type="System.Drawing.Color, System.Drawing">
    <value>White</value>
  </data>
  <data name="&gt;&gt;helpToolStripMenuItem.Type" xml:space="preserve">
    <value>System.Windows.Forms.ToolStripMenuItem, System.Windows.Forms, Version=2.0.0.0, Culture=neutral, PublicKeyToken=b77a5c561934e089</value>
  </data>
  <data name="splitContainer4.SplitterDistance" type="System.Int32, mscorlib">
    <value>213</value>
  </data>
  <data name="&gt;&gt;CommitInfo.Type" xml:space="preserve">
    <value>System.Windows.Forms.TabPage, System.Windows.Forms, Version=2.0.0.0, Culture=neutral, PublicKeyToken=b77a5c561934e089</value>
  </data>
  <data name="&gt;&gt;GitBash.Type" xml:space="preserve">
    <value>System.Windows.Forms.ToolStripButton, System.Windows.Forms, Version=2.0.0.0, Culture=neutral, PublicKeyToken=b77a5c561934e089</value>
  </data>
  <data name="DiffText.Location" type="System.Drawing.Point, System.Drawing">
    <value>0, 0</value>
  </data>
  <data name="&gt;&gt;cloneToolStripMenuItem.Name" xml:space="preserve">
    <value>cloneToolStripMenuItem</value>
  </data>
  <data name="&gt;&gt;RevisionInfo.Type" xml:space="preserve">
    <value>GitUI.CommitInfo, GitUI, Version=1.0.0.0, Culture=neutral, PublicKeyToken=null</value>
  </data>
  <data name="splitContainer3.Location" type="System.Drawing.Point, System.Drawing">
    <value>0, 0</value>
  </data>
  <data name="updateAllSubmodulesToolStripMenuItem.Text" xml:space="preserve">
    <value>Update all submodules</value>
  </data>
  <data name="generateOrImportKeyToolStripMenuItem.Text" xml:space="preserve">
    <value>Generate or import key</value>
  </data>
  <data name="&gt;&gt;runMergetoolToolStripMenuItem.Name" xml:space="preserve">
    <value>runMergetoolToolStripMenuItem</value>
  </data>
  <data name="toolStripSplitStash.Text" xml:space="preserve">
    <value>toolStripSplitButton1</value>
  </data>
  <data name="&gt;&gt;toolStripSplitStash.Name" xml:space="preserve">
    <value>toolStripSplitStash</value>
  </data>
  <data name="closeToolStripMenuItem.Text" xml:space="preserve">
    <value>Close</value>
  </data>
  <data name="&gt;&gt;PuTTYToolStripMenuItem.Name" xml:space="preserve">
    <value>PuTTYToolStripMenuItem</value>
  </data>
  <data name="Diff.Location" type="System.Drawing.Point, System.Drawing">
    <value>4, 22</value>
  </data>
  <data name="&gt;&gt;openToolStripMenuItem.Type" xml:space="preserve">
    <value>System.Windows.Forms.ToolStripMenuItem, System.Windows.Forms, Version=2.0.0.0, Culture=neutral, PublicKeyToken=b77a5c561934e089</value>
  </data>
  <data name="stashPopToolStripMenuItem.Size" type="System.Drawing.Size, System.Drawing">
    <value>151, 22</value>
  </data>
  <data name="generateOrImportKeyToolStripMenuItem.Size" type="System.Drawing.Size, System.Drawing">
    <value>237, 22</value>
  </data>
  <data name="&gt;&gt;tagToolStripMenuItem.Name" xml:space="preserve">
    <value>tagToolStripMenuItem</value>
  </data>
  <data name="splitContainer3.Dock" type="System.Windows.Forms.DockStyle, System.Windows.Forms">
    <value>Fill</value>
  </data>
  <data name="updateAllSubmodulesToolStripMenuItem.Size" type="System.Drawing.Size, System.Drawing">
    <value>300, 22</value>
  </data>
  <data name="toolStripButtonPush.ImageTransparentColor" type="System.Drawing.Color, System.Drawing">
    <value>Magenta</value>
  </data>
  <data name="&gt;&gt;toolStripMenuItem2.Name" xml:space="preserve">
    <value>toolStripMenuItem2</value>
  </data>
  <data name="stashChangesToolStripMenuItem.Size" type="System.Drawing.Size, System.Drawing">
    <value>151, 22</value>
  </data>
  <data name="&gt;&gt;pluginsToolStripMenuItem.Name" xml:space="preserve">
    <value>pluginsToolStripMenuItem</value>
  </data>
  <data name="&gt;&gt;gitItemBindingSource.Type" xml:space="preserve">
    <value>System.Windows.Forms.BindingSource, System.Windows.Forms, Version=2.0.0.0, Culture=neutral, PublicKeyToken=b77a5c561934e089</value>
  </data>
  <data name="saveToolStripMenuItem.Size" type="System.Drawing.Size, System.Drawing">
    <value>117, 22</value>
  </data>
  <data name="&gt;&gt;splitContainer3.Panel2.ZOrder" xml:space="preserve">
    <value>1</value>
  </data>
  <data name="&gt;&gt;stashToolStripMenuItem.Name" xml:space="preserve">
    <value>stashToolStripMenuItem</value>
  </data>
  <data name="&gt;&gt;updateAllSubmodulesRecursiveToolStripMenuItem.Type" xml:space="preserve">
    <value>System.Windows.Forms.ToolStripMenuItem, System.Windows.Forms, Version=2.0.0.0, Culture=neutral, PublicKeyToken=b77a5c561934e089</value>
  </data>
  <data name="&gt;&gt;stashChangesToolStripMenuItem.Type" xml:space="preserve">
    <value>System.Windows.Forms.ToolStripMenuItem, System.Windows.Forms, Version=2.0.0.0, Culture=neutral, PublicKeyToken=b77a5c561934e089</value>
  </data>
  <data name="manageRemoteRepositoriesToolStripMenuItem1.Size" type="System.Drawing.Size, System.Drawing">
    <value>250, 22</value>
  </data>
  <data name="&gt;&gt;CommitInfo.ZOrder" xml:space="preserve">
    <value>0</value>
  </data>
  <data name="&gt;&gt;submodulesToolStripMenuItem.Name" xml:space="preserve">
    <value>submodulesToolStripMenuItem</value>
  </data>
  <data name="&gt;&gt;toolStripSeparator4.Name" xml:space="preserve">
    <value>toolStripSeparator4</value>
  </data>
  <data name="PuTTYToolStripMenuItem.Size" type="System.Drawing.Size, System.Drawing">
    <value>250, 22</value>
  </data>
  <data name="&gt;&gt;FileText.Name" xml:space="preserve">
    <value>FileText</value>
  </data>
  <data name="cleanupToolStripMenuItem.Size" type="System.Drawing.Size, System.Drawing">
    <value>227, 22</value>
  </data>
  <data name="RevisionInfo.Margin" type="System.Windows.Forms.Padding, System.Windows.Forms">
    <value>10, 10, 10, 10</value>
  </data>
  <data name="&gt;&gt;donateToolStripMenuItem.Name" xml:space="preserve">
    <value>donateToolStripMenuItem</value>
  </data>
  <data name="&gt;&gt;splitContainer2.Panel1.Name" xml:space="preserve">
    <value>splitContainer2.Panel1</value>
  </data>
  <data name="DiffFiles.Dock" type="System.Windows.Forms.DockStyle, System.Windows.Forms">
    <value>Fill</value>
  </data>
  <data name="&gt;&gt;Tree.ZOrder" xml:space="preserve">
    <value>1</value>
  </data>
  <data name="&gt;&gt;splitContainer2.Panel2.Type" xml:space="preserve">
    <value>System.Windows.Forms.SplitterPanel, System.Windows.Forms, Version=2.0.0.0, Culture=neutral, PublicKeyToken=b77a5c561934e089</value>
  </data>
  <data name="&gt;&gt;openWithDifftoolToolStripMenuItem.Type" xml:space="preserve">
    <value>System.Windows.Forms.ToolStripMenuItem, System.Windows.Forms, Version=2.0.0.0, Culture=neutral, PublicKeyToken=b77a5c561934e089</value>
  </data>
  <data name="branchToolStripMenuItem.Text" xml:space="preserve">
    <value>Create branch</value>
  </data>
  <data name="openSubmoduleToolStripMenuItem.Size" type="System.Drawing.Size, System.Drawing">
    <value>300, 22</value>
  </data>
  <data name="helpToolStripMenuItem.Size" type="System.Drawing.Size, System.Drawing">
    <value>45, 20</value>
  </data>
  <data name="editmailmapToolStripMenuItem.Text" xml:space="preserve">
    <value>Edit .mailmap</value>
  </data>
  <data name="&gt;&gt;formatPatchToolStripMenuItem.Type" xml:space="preserve">
    <value>System.Windows.Forms.ToolStripMenuItem, System.Windows.Forms, Version=2.0.0.0, Culture=neutral, PublicKeyToken=b77a5c561934e089</value>
  </data>
  <data name="&gt;&gt;toolStripSeparator3.Name" xml:space="preserve">
    <value>toolStripSeparator3</value>
  </data>
  <data name="openToolStripMenuItem.Text" xml:space="preserve">
    <value>Open</value>
  </data>
  <data name="RefreshButton.ToolTipText" xml:space="preserve">
    <value>Refresh</value>
  </data>
  <data name="Diff.Size" type="System.Drawing.Size, System.Drawing">
    <value>788, 260</value>
  </data>
  <data name="runMergetoolToolStripMenuItem.Text" xml:space="preserve">
    <value>Solve mergeconflicts</value>
  </data>
  <metadata name="DiffContextMenu.TrayLocation" type="System.Drawing.Point, System.Drawing, Version=2.0.0.0, Culture=neutral, PublicKeyToken=b03f5f7f11d50a3a">
    <value>748, 17</value>
  </metadata>
  <metadata name="menuStrip1.TrayLocation" type="System.Drawing.Point, System.Drawing, Version=2.0.0.0, Culture=neutral, PublicKeyToken=b03f5f7f11d50a3a">
    <value>0, 0</value>
  </metadata>
  <metadata name="ToolStrip.TrayLocation" type="System.Drawing.Point, System.Drawing, Version=2.0.0.0, Culture=neutral, PublicKeyToken=b03f5f7f11d50a3a">
    <value>0, 0</value>
  </metadata>
  <metadata name="gitRevisionBindingSource.TrayLocation" type="System.Drawing.Point, System.Drawing, Version=2.0.0.0, Culture=neutral, PublicKeyToken=b03f5f7f11d50a3a">
    <value>14, 17</value>
  </metadata>
  <metadata name="gitItemBindingSource.TrayLocation" type="System.Drawing.Point, System.Drawing, Version=2.0.0.0, Culture=neutral, PublicKeyToken=b03f5f7f11d50a3a">
    <value>322, 17</value>
  </metadata>
  <metadata name="$this.Localizable" type="System.Boolean, mscorlib, Version=2.0.0.0, Culture=neutral, PublicKeyToken=b77a5c561934e089">
    <value>True</value>
  </metadata>
  <metadata name="TreeContextMenu.TrayLocation" type="System.Drawing.Point, System.Drawing, Version=2.0.0.0, Culture=neutral, PublicKeyToken=b03f5f7f11d50a3a">
    <value>592, 17</value>
<<<<<<< HEAD
  </metadata>
  <metadata name="$this.Language" type="System.Globalization.CultureInfo, mscorlib, Version=2.0.0.0, Culture=neutral, PublicKeyToken=b77a5c561934e089">
    <value>Dutch</value>
  </metadata>
=======
  </data>
  <data name="menu:file history" xml:space="preserve">
    <value>File History</value>
  </data>
  <data name="menu:open" xml:space="preserve">
    <value>Open</value>
  </data>
  <data name="menu:open with" xml:space="preserve">
    <value>Opwn With</value>
  </data>
  <data name="menu:save as" xml:space="preserve">
    <value>Save as</value>
  </data>
>>>>>>> b715690a
</root><|MERGE_RESOLUTION|>--- conflicted
+++ resolved
@@ -2119,12 +2119,12 @@
   </metadata>
   <metadata name="TreeContextMenu.TrayLocation" type="System.Drawing.Point, System.Drawing, Version=2.0.0.0, Culture=neutral, PublicKeyToken=b03f5f7f11d50a3a">
     <value>592, 17</value>
-<<<<<<< HEAD
   </metadata>
   <metadata name="$this.Language" type="System.Globalization.CultureInfo, mscorlib, Version=2.0.0.0, Culture=neutral, PublicKeyToken=b77a5c561934e089">
     <value>Dutch</value>
   </metadata>
-=======
+  <data name="$this.Language" type="System.Globalization.CultureInfo, mscorlib">
+    <value>Japanese</value>
   </data>
   <data name="menu:file history" xml:space="preserve">
     <value>File History</value>
@@ -2138,5 +2138,4 @@
   <data name="menu:save as" xml:space="preserve">
     <value>Save as</value>
   </data>
->>>>>>> b715690a
 </root>