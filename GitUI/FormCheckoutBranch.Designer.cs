--- conflicted
+++ resolved
@@ -29,159 +29,6 @@
         /// the contents of this method with the code editor.
         /// </summary>
         private void InitializeComponent()
-<<<<<<< HEAD
-        {
-            this.label1 = new System.Windows.Forms.Label();
-            this.Branches = new System.Windows.Forms.ComboBox();
-            this.Ok = new System.Windows.Forms.Button();
-            this.LocalBranch = new System.Windows.Forms.RadioButton();
-            this.Remotebranch = new System.Windows.Forms.RadioButton();
-            this.localChangesGB = new System.Windows.Forms.GroupBox();
-            this.rbDontChange = new System.Windows.Forms.RadioButton();
-            this.rbReset = new System.Windows.Forms.RadioButton();
-            this.rbMerge = new System.Windows.Forms.RadioButton();
-            this.lnkSettings = new System.Windows.Forms.LinkLabel();
-            this.localChangesGB.SuspendLayout();
-            this.SuspendLayout();
-            // 
-            // label1
-            // 
-            this.label1.AutoSize = true;
-            this.label1.Location = new System.Drawing.Point(12, 45);
-            this.label1.Name = "label1";
-            this.label1.Size = new System.Drawing.Size(78, 15);
-            this.label1.TabIndex = 0;
-            this.label1.Text = "Select branch";
-            // 
-            // Branches
-            // 
-            this.Branches.Anchor = ((System.Windows.Forms.AnchorStyles)(((System.Windows.Forms.AnchorStyles.Top | System.Windows.Forms.AnchorStyles.Left) 
-            | System.Windows.Forms.AnchorStyles.Right)));
-            this.Branches.AutoCompleteMode = System.Windows.Forms.AutoCompleteMode.SuggestAppend;
-            this.Branches.AutoCompleteSource = System.Windows.Forms.AutoCompleteSource.ListItems;
-            this.Branches.FormattingEnabled = true;
-            this.Branches.Location = new System.Drawing.Point(158, 42);
-            this.Branches.Name = "Branches";
-            this.Branches.Size = new System.Drawing.Size(259, 23);
-            this.Branches.TabIndex = 1;
-            // 
-            // Ok
-            // 
-            this.Ok.Anchor = ((System.Windows.Forms.AnchorStyles)((System.Windows.Forms.AnchorStyles.Bottom | System.Windows.Forms.AnchorStyles.Right)));
-            this.Ok.DialogResult = System.Windows.Forms.DialogResult.OK;
-            this.Ok.Location = new System.Drawing.Point(330, 72);
-            this.Ok.Name = "Ok";
-            this.Ok.Size = new System.Drawing.Size(87, 25);
-            this.Ok.TabIndex = 2;
-            this.Ok.Text = "Checkout";
-            this.Ok.UseVisualStyleBackColor = true;
-            this.Ok.Click += new System.EventHandler(this.OkClick);
-            // 
-            // LocalBranch
-            // 
-            this.LocalBranch.AutoSize = true;
-            this.LocalBranch.Checked = true;
-            this.LocalBranch.Location = new System.Drawing.Point(13, 13);
-            this.LocalBranch.Name = "LocalBranch";
-            this.LocalBranch.Size = new System.Drawing.Size(93, 19);
-            this.LocalBranch.TabIndex = 3;
-            this.LocalBranch.TabStop = true;
-            this.LocalBranch.Text = "Local branch";
-            this.LocalBranch.UseVisualStyleBackColor = true;
-            this.LocalBranch.CheckedChanged += new System.EventHandler(this.LocalBranchCheckedChanged);
-            // 
-            // Remotebranch
-            // 
-            this.Remotebranch.AutoSize = true;
-            this.Remotebranch.Location = new System.Drawing.Point(168, 13);
-            this.Remotebranch.Name = "Remotebranch";
-            this.Remotebranch.Size = new System.Drawing.Size(106, 19);
-            this.Remotebranch.TabIndex = 4;
-            this.Remotebranch.Text = "Remote branch";
-            this.Remotebranch.UseVisualStyleBackColor = true;
-            this.Remotebranch.CheckedChanged += new System.EventHandler(this.RemoteBranchCheckedChanged);
-            // 
-            // localChangesGB
-            // 
-            this.localChangesGB.Anchor = ((System.Windows.Forms.AnchorStyles)((System.Windows.Forms.AnchorStyles.Bottom | System.Windows.Forms.AnchorStyles.Left)));
-            this.localChangesGB.Controls.Add(this.rbDontChange);
-            this.localChangesGB.Controls.Add(this.rbReset);
-            this.localChangesGB.Controls.Add(this.rbMerge);
-            this.localChangesGB.Location = new System.Drawing.Point(12, 54);
-            this.localChangesGB.Name = "localChangesGB";
-            this.localChangesGB.Size = new System.Drawing.Size(300, 43);
-            this.localChangesGB.TabIndex = 17;
-            this.localChangesGB.TabStop = false;
-            this.localChangesGB.Text = "Local changes";
-            this.localChangesGB.Visible = false;
-            // 
-            // rbDontChange
-            // 
-            this.rbDontChange.AutoSize = true;
-            this.rbDontChange.Location = new System.Drawing.Point(176, 17);
-            this.rbDontChange.Name = "rbDontChange";
-            this.rbDontChange.Size = new System.Drawing.Size(96, 19);
-            this.rbDontChange.TabIndex = 2;
-            this.rbDontChange.Text = "Don\'t change";
-            this.rbDontChange.UseVisualStyleBackColor = true;
-            // 
-            // rbReset
-            // 
-            this.rbReset.AutoSize = true;
-            this.rbReset.Location = new System.Drawing.Point(97, 17);
-            this.rbReset.Name = "rbReset";
-            this.rbReset.Size = new System.Drawing.Size(53, 19);
-            this.rbReset.TabIndex = 1;
-            this.rbReset.Text = "Reset";
-            this.rbReset.UseVisualStyleBackColor = true;
-            // 
-            // rbMerge
-            // 
-            this.rbMerge.AutoSize = true;
-            this.rbMerge.Location = new System.Drawing.Point(13, 17);
-            this.rbMerge.Name = "rbMerge";
-            this.rbMerge.Size = new System.Drawing.Size(59, 19);
-            this.rbMerge.TabIndex = 0;
-            this.rbMerge.Text = "Merge";
-            this.rbMerge.UseVisualStyleBackColor = true;
-            // 
-            // lnkSettings
-            // 
-            this.lnkSettings.Anchor = ((System.Windows.Forms.AnchorStyles)((System.Windows.Forms.AnchorStyles.Bottom | System.Windows.Forms.AnchorStyles.Left)));
-            this.lnkSettings.AutoSize = true;
-            this.lnkSettings.Location = new System.Drawing.Point(13, 78);
-            this.lnkSettings.Name = "lnkSettings";
-            this.lnkSettings.Size = new System.Drawing.Size(81, 15);
-            this.lnkSettings.TabIndex = 19;
-            this.lnkSettings.TabStop = true;
-            this.lnkSettings.Text = "Show Settings";
-            this.lnkSettings.LinkClicked += new System.Windows.Forms.LinkLabelLinkClickedEventHandler(this.lnkSettings_LinkClicked);
-            // 
-            // FormCheckoutBranch
-            // 
-            this.AcceptButton = this.Ok;
-            this.AutoScaleDimensions = new System.Drawing.SizeF(7F, 15F);
-            this.AutoScaleMode = System.Windows.Forms.AutoScaleMode.Font;
-            this.ClientSize = new System.Drawing.Size(429, 109);
-            this.Controls.Add(this.lnkSettings);
-            this.Controls.Add(this.Remotebranch);
-            this.Controls.Add(this.LocalBranch);
-            this.Controls.Add(this.Ok);
-            this.Controls.Add(this.Branches);
-            this.Controls.Add(this.label1);
-            this.Controls.Add(this.localChangesGB);
-            this.FormBorderStyle = System.Windows.Forms.FormBorderStyle.FixedDialog;
-            this.MaximizeBox = false;
-            this.MinimizeBox = false;
-            this.Name = "FormCheckoutBranch";
-            this.StartPosition = System.Windows.Forms.FormStartPosition.CenterParent;
-            this.Text = "Checkout branch";
-            this.localChangesGB.ResumeLayout(false);
-            this.localChangesGB.PerformLayout();
-            this.ResumeLayout(false);
-            this.PerformLayout();
-
-=======
         {
             this.label1 = new System.Windows.Forms.Label();
             this.Branches = new System.Windows.Forms.ComboBox();
@@ -345,7 +192,6 @@
             this.ResumeLayout(false);
             this.PerformLayout();
 
->>>>>>> 8aa6d9b1
         }
 
         #endregion
@@ -357,15 +203,9 @@
         private System.Windows.Forms.RadioButton Remotebranch;
         private System.Windows.Forms.GroupBox localChangesGB;
         private System.Windows.Forms.RadioButton rbDontChange;
-<<<<<<< HEAD
-        private System.Windows.Forms.RadioButton rbReset;
-        private System.Windows.Forms.RadioButton rbMerge;
-        private System.Windows.Forms.LinkLabel lnkSettings;
-=======
         private System.Windows.Forms.RadioButton rbReset;
         private System.Windows.Forms.RadioButton rbMerge;
         private System.Windows.Forms.LinkLabel lnkSettings;
         private System.Windows.Forms.RadioButton rbStash;
->>>>>>> 8aa6d9b1
     }
 }