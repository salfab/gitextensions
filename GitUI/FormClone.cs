﻿using System;
using System.Collections.Generic;
using System.Drawing;
using System.IO;
using System.Linq;
using System.Windows.Forms;
using GitCommands;
using GitCommands.Repository;
using ResourceManager.Translation;

namespace GitUI
{
    public partial class FormClone : GitModuleForm
    {
        private readonly TranslationString _infoNewRepositoryLocation = 
            new TranslationString("The repository will be cloned to a new directory located here:"  + Environment.NewLine +
                                  "{0}");

        private readonly TranslationString _infoDirectoryExists =
            new TranslationString("(Directory already exists)");

        private readonly TranslationString _infoDirectoryNew =
            new TranslationString("(New directory)");

        private readonly TranslationString _questionOpenRepo =
            new TranslationString("The repository has been cloned successfully." + Environment.NewLine +
                                  "Do you want to open the new repository \"{0}\" now?");
        
        private readonly TranslationString _questionOpenRepoCaption = 
            new TranslationString("Open");

        private bool openedFromProtocolHandler;
        private readonly string url;
        private GitModuleChangedEventHandler GitModuleChanged;

        // for translation only
        private FormClone()
            : this(null, null, false, null)
        {
        }

        public FormClone(GitUICommands aCommands, string url, bool openedFromProtocolHandler, GitModuleChangedEventHandler GitModuleChanged)
            : base(aCommands)
        {
            this.GitModuleChanged = GitModuleChanged;
            InitializeComponent();
            Translate();
            this.openedFromProtocolHandler = openedFromProtocolHandler;
            this.url = url;
        }

        protected override void OnRuntimeLoad(EventArgs e)
        {
            base.OnRuntimeLoad(e);
            FillFromDropDown();

            if (url != null)
            {
                _NO_TRANSLATE_From.Text = url;
                if (!Module.ValidWorkingDir())
                    _NO_TRANSLATE_To.Text = Module.WorkingDir;
            }
            else
            {
                if (Module.ValidWorkingDir())
                    _NO_TRANSLATE_From.Text = Module.WorkingDir;
                else
                    _NO_TRANSLATE_To.Text = Module.WorkingDir;
            }


            FromTextUpdate(null, null);
        }

        private void OkClick(object sender, EventArgs e)
        {
            try
            {
                Cursor = Cursors.Default;
                branchListLoader.Cancel();

                var dirTo = _NO_TRANSLATE_To.Text;
                if (!dirTo.EndsWith(Settings.PathSeparator.ToString()) && !dirTo.EndsWith(Settings.PathSeparatorWrong.ToString()))
                    dirTo += Settings.PathSeparator.ToString();

                dirTo += _NO_TRANSLATE_NewDirectory.Text;

                Repositories.AddMostRecentRepository(_NO_TRANSLATE_From.Text);
                Repositories.AddMostRecentRepository(dirTo);

                if (!Directory.Exists(dirTo))
                    Directory.CreateDirectory(dirTo);

                var cloneCmd = GitCommandHelpers.CloneCmd(_NO_TRANSLATE_From.Text, dirTo,
                            CentralRepository.Checked, cbIntializeAllSubmodules.Checked, Branches.Text, null);
                using (var fromProcess = new FormRemoteProcess(Module, Settings.GitCommand, cloneCmd))
                {
                    fromProcess.SetUrlTryingToConnect(_NO_TRANSLATE_From.Text);
                    fromProcess.ShowDialog(this);

                    if (fromProcess.ErrorOccurred() || Module.InTheMiddleOfPatch())
                        return;
                }

                if (openedFromProtocolHandler && AskIfNewRepositoryShouldBeOpened(dirTo))
                {
                    Hide();
                    GitUICommands uiCommands = new GitUICommands(dirTo);
                    uiCommands.StartBrowseDialog();
                }
<<<<<<< HEAD
                else if (GitModuleChanged != null && ShowInTaskbar == false && AskIfNewRepositoryShouldBeOpened(dirTo))
=======
                else if (ShowInTaskbar == false && GitModuleChanged != null &&
                    AskIfNewRepositoryShouldBeOpened(dirTo))
>>>>>>> 0ff55820
                    GitModuleChanged(new GitModule(dirTo));

                Close();
            }
            catch (Exception ex)
            {
                MessageBox.Show(this, "Exception: " + ex.Message, "Clone failed", MessageBoxButtons.OK, MessageBoxIcon.Error);
            }
        }

        private bool AskIfNewRepositoryShouldBeOpened(string dirTo)
        {
            return MessageBox.Show(this, string.Format(_questionOpenRepo.Text, dirTo), _questionOpenRepoCaption.Text,
                MessageBoxButtons.YesNo, MessageBoxIcon.Question) == DialogResult.Yes;
        }

        private void FromBrowseClick(object sender, EventArgs e)
        {
            using (var dialog = new FolderBrowserDialog { SelectedPath = _NO_TRANSLATE_From.Text })
            {
                if (dialog.ShowDialog(this) == DialogResult.OK)
                    _NO_TRANSLATE_From.Text = dialog.SelectedPath;
            }

            FromTextUpdate(sender, e);
        }

        private void ToBrowseClick(object sender, EventArgs e)
        {
            using (var dialog = new FolderBrowserDialog { SelectedPath = _NO_TRANSLATE_To.Text })
            {
                if (dialog.ShowDialog(this) == DialogResult.OK)
                    _NO_TRANSLATE_To.Text = dialog.SelectedPath;
            }

            ToTextUpdate(sender, e);
        }

        private void FillFromDropDown()
        {          
            System.ComponentModel.BindingList<Repository> repos = Repositories.RemoteRepositoryHistory.Repositories;
            if (_NO_TRANSLATE_From.Items.Count != repos.Count) 
            {
                _NO_TRANSLATE_To.Items.Clear();
                foreach (Repository repo in repos)
                    _NO_TRANSLATE_From.Items.Add(repo.Path);
            }
        }

        private void ToDropDown(object sender, EventArgs e)
        {
            System.ComponentModel.BindingList<Repository> repos = Repositories.RepositoryHistory.Repositories;
            if (_NO_TRANSLATE_To.Items.Count != repos.Count)
            {
                _NO_TRANSLATE_To.Items.Clear();
                foreach (Repository repo in repos)
                    _NO_TRANSLATE_To.Items.Add(repo.Path);
            }
        }


        private void LoadSshKeyClick(object sender, EventArgs e)
        {
            BrowseForPrivateKey.BrowseAndLoad(this);
        }

        private void FormCloneLoad(object sender, EventArgs e)
        {
            if (!GitCommandHelpers.Plink())
                LoadSSHKey.Visible = false;
        }


        private void FromSelectedIndexChanged(object sender, EventArgs e)
        {
            FromTextUpdate(sender, e);
        }

        private void FromTextUpdate(object sender, EventArgs e)
        {
            var path = _NO_TRANSLATE_From.Text;
            path = path.TrimEnd(new[] { '\\', '/' });

            const string standardRepositorySuffix = ".git";

            if (path.EndsWith(standardRepositorySuffix))
                path = path.Substring(0, path.Length - standardRepositorySuffix.Length);

            if (path.Contains("\\") || path.Contains("/"))
                _NO_TRANSLATE_NewDirectory.Text = path.Substring(path.LastIndexOfAny(new[] { '\\', '/' }) + 1);
            
            Branches.DataSource = null;

            ToTextUpdate(sender, e);
        }

        private void ToTextUpdate(object sender, EventArgs e)
        {
            string destinationPath = string.Empty;                

            if (string.IsNullOrEmpty(_NO_TRANSLATE_To.Text))
                destinationPath += "[" + label2.Text + "]";
            else
                destinationPath += _NO_TRANSLATE_To.Text.TrimEnd(new[] { '\\', '/' });

            destinationPath += "\\";
            
            if (string.IsNullOrEmpty(_NO_TRANSLATE_NewDirectory.Text))
                destinationPath += "[" + label3.Text + "]";
            else
                destinationPath += _NO_TRANSLATE_NewDirectory.Text;

            Info.Text = string.Format(_infoNewRepositoryLocation.Text, destinationPath);

            if (destinationPath.Contains("[") || destinationPath.Contains("]"))
            {
                Info.ForeColor = Color.Red;
                return;
            }

            if (Directory.Exists(destinationPath))
            {
                if (Directory.GetDirectories(destinationPath).Length > 0 || Directory.GetFiles(destinationPath).Length > 0)
                {
                    Info.Text += " " + _infoDirectoryExists.Text;
                    Info.ForeColor = Color.Red;
                }
                else
                {
                    Info.ForeColor = Color.Black;
                }
            }
            else
            {
                Info.Text += " " + _infoDirectoryNew.Text;
                Info.ForeColor = Color.Black;
            }
        }

        private void NewDirectoryTextChanged(object sender, EventArgs e)
        {
            ToTextUpdate(sender, e);
        }

        private void ToSelectedIndexChanged(object sender, EventArgs e)
        {
            ToTextUpdate(sender, e);
        }

        private AsyncLoader branchListLoader = new AsyncLoader();

        private void UpdateBranches(IList<GitHead> branchList)
        {
            string text = Branches.Text;
            Branches.DataSource = branchList;
            if (branchList.Any(a => a.LocalName == text))
            {
                Branches.Text = text;
            }
            Cursor = Cursors.Default;
        }

        private void Branches_DropDown(object sender, EventArgs e)
        {
            Branches.DisplayMember = "LocalName";
            string from = _NO_TRANSLATE_From.Text;
            Cursor = Cursors.AppStarting;
            branchListLoader.Load(() => { return Module.GetRemoteHeads(from, false, true); }, UpdateBranches);
        }
    }
}<|MERGE_RESOLUTION|>--- conflicted
+++ resolved
@@ -108,12 +108,8 @@
                     GitUICommands uiCommands = new GitUICommands(dirTo);
                     uiCommands.StartBrowseDialog();
                 }
-<<<<<<< HEAD
-                else if (GitModuleChanged != null && ShowInTaskbar == false && AskIfNewRepositoryShouldBeOpened(dirTo))
-=======
                 else if (ShowInTaskbar == false && GitModuleChanged != null &&
                     AskIfNewRepositoryShouldBeOpened(dirTo))
->>>>>>> 0ff55820
                     GitModuleChanged(new GitModule(dirTo));
 
                 Close();
